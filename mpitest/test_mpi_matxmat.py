""" Test out some crucial linear GS tests in parallel."""

from __future__ import print_function

import numpy as np

from openmdao.core.mpi_wrap import MPI, MultiProcFailCheck
from openmdao.core.group import Group
from openmdao.core.parallel_group import ParallelGroup
from openmdao.core.problem import Problem
from openmdao.components.indep_var_comp import IndepVarComp
from openmdao.solvers.ln_gauss_seidel import LinearGaussSeidel
from openmdao.test.mpi_util import MPITestCase
from openmdao.test.simple_comps import FanOutGrouped, FanInGrouped
from openmdao.test.exec_comp_for_test import ExecComp4Test
from openmdao.test.util import assert_rel_error
from openmdao.devtools.debug import debug

if MPI:
    from openmdao.core.petsc_impl import PetscImpl as impl
else:
    from openmdao.core.basic_impl import BasicImpl as impl


class MatMatTestCase(MPITestCase):

    N_PROCS = 2

    def test_fan_in_serial_sets(self):

        prob = Problem(impl=impl)
        prob.root = FanInGrouped()
        prob.root.ln_solver = LinearGaussSeidel()
        prob.root.sub.ln_solver = LinearGaussSeidel()

        # Parallel Groups
        prob.driver.add_desvar('p1.x1')
        prob.driver.add_desvar('p2.x2')
        prob.driver.add_objective('comp3.y')

        prob.setup(check=False)
        prob.run()

        indep_list = ['p1.x1', 'p2.x2']
        unknown_list = ['comp3.y']

        J = prob.calc_gradient(indep_list, unknown_list, mode='rev', return_format='dict')
        assert_rel_error(self, J['comp3.y']['p1.x1'][0][0], -6.0, 1e-6)
        assert_rel_error(self, J['comp3.y']['p2.x2'][0][0], 35.0, 1e-6)

        J = prob.calc_gradient(indep_list, unknown_list, mode='fwd', return_format='dict')
        assert_rel_error(self, J['comp3.y']['p1.x1'][0][0], -6.0, 1e-6)
        assert_rel_error(self, J['comp3.y']['p2.x2'][0][0], 35.0, 1e-6)

    def test_fan_out_serial_sets(self):

        prob = Problem(impl=impl)
        prob.root = FanOutGrouped()
        prob.root.ln_solver = LinearGaussSeidel()
        prob.root.sub.ln_solver = LinearGaussSeidel()

        # Parallel Groups
<<<<<<< HEAD
        prob.driver.add_desvar('p.x')
        prob.driver.add_constraint('c2.y')
        prob.driver.add_constraint('c3.y')
=======
        prob.driver.add_param('p.x')
        prob.driver.add_constraint('c2.y', upper=0.0)
        prob.driver.add_constraint('c3.y', upper=0.0)
>>>>>>> 51c51d81

        prob.setup(check=False)
        prob.run()

        unknown_list = ['c2.y', 'c3.y']
        indep_list = ['p.x']

        J = prob.calc_gradient(indep_list, unknown_list, mode='fwd', return_format='dict')
        assert_rel_error(self, J['c2.y']['p.x'][0][0], -6.0, 1e-6)
        assert_rel_error(self, J['c3.y']['p.x'][0][0], 15.0, 1e-6)

        J = prob.calc_gradient(indep_list, unknown_list, mode='rev', return_format='dict')
        assert_rel_error(self, J['c2.y']['p.x'][0][0], -6.0, 1e-6)
        assert_rel_error(self, J['c3.y']['p.x'][0][0], 15.0, 1e-6)

    def test_fan_in_parallel_sets(self):

        prob = Problem(impl=impl)
        prob.root = FanInGrouped()
        prob.root.ln_solver = LinearGaussSeidel()
        prob.root.sub.ln_solver = LinearGaussSeidel()
        prob.root.ln_solver.options['mode'] = 'fwd'
        prob.root.sub.ln_solver.options['mode'] = 'fwd'

        # auto calculated mode is fwd, so we don't have to set it explicitly
        # in the ln_solvers in order to have our voi subvecs allocated
        # properly.

        # Parallel Groups
        prob.driver.add_desvar('p1.x1')
        prob.driver.add_desvar('p2.x2')
        prob.driver.add_desvar('p3.x3')
        prob.driver.add_objective('comp3.y')

        # make sure we can't mix inputs and outputs in parallel sets
        try:
            prob.driver.parallel_derivs(['p1.x1','comp3.y'])
        except Exception as err:
            self.assertEqual(str(err),
               "['p1.x1', 'comp3.y'] cannot be grouped because ['p1.x1'] are "
               "design vars and ['comp3.y'] are not.")
        else:
            self.fail("Exception expected")

        prob.driver.parallel_derivs(['p1.x1','p2.x2'])

        if MPI:
            expected = [('p1.x1','p2.x2'),('p3.x3',)]
        else:
            expected = [('p1.x1',),('p2.x2',),('p3.x3',)]

        self.assertEqual(prob.driver.desvars_of_interest(),
                         expected)

        # make sure we can't add a VOI to multiple groups
        if MPI:
            try:
                prob.driver.parallel_derivs(['p1.x1','p3.x3'])
            except Exception as err:
                self.assertEqual(str(err),
                   "'p1.x1' cannot be added to VOI set ('p1.x1', 'p3.x3') "
                   "because it already exists in VOI set: ('p1.x1', 'p2.x2')")
            else:
                self.fail("Exception expected")

        prob.setup(check=False)
        prob.run()

        indep_list = ['p1.x1', 'p2.x2']
        unknown_list = ['comp3.y']

        J = prob.calc_gradient(indep_list, unknown_list, mode='rev', return_format='dict')
        assert_rel_error(self, J['comp3.y']['p1.x1'][0][0], -6.0, 1e-6)
        assert_rel_error(self, J['comp3.y']['p2.x2'][0][0], 35.0, 1e-6)

        J = prob.calc_gradient(indep_list, unknown_list, mode='fwd', return_format='dict')
        assert_rel_error(self, J['comp3.y']['p1.x1'][0][0], -6.0, 1e-6)
        assert_rel_error(self, J['comp3.y']['p2.x2'][0][0], 35.0, 1e-6)

    def test_fan_out_parallel_sets(self):

        prob = Problem(impl=impl)
        prob.root = FanOutGrouped()
        prob.root.ln_solver = LinearGaussSeidel()
        prob.root.sub.ln_solver = LinearGaussSeidel()

        # need to set mode to rev before setup. Otherwise the sub-vectors
        # for the parallel set vars won't get allocated.
        prob.root.ln_solver.options['mode'] = 'rev'
        prob.root.sub.ln_solver.options['mode'] = 'rev'

        # Parallel Groups
<<<<<<< HEAD
        prob.driver.add_desvar('p.x')
        prob.driver.add_constraint('c2.y')
        prob.driver.add_constraint('c3.y')
=======
        prob.driver.add_param('p.x')
        prob.driver.add_constraint('c2.y', upper=0.0)
        prob.driver.add_constraint('c3.y', upper=0.0)
>>>>>>> 51c51d81
        prob.driver.parallel_derivs(['c2.y','c3.y'])

        if MPI:
            expected = [('c2.y','c3.y')]
        else:
            expected = [('c2.y',),('c3.y',)]

        self.assertEqual(prob.driver.outputs_of_interest(),
                         expected)

        prob.setup(check=False)
        prob.run()

        unknown_list = ['c2.y', 'c3.y']
        indep_list = ['p.x']

        J = prob.calc_gradient(indep_list, unknown_list, mode='rev', return_format='dict')
        assert_rel_error(self, J['c2.y']['p.x'][0][0], -6.0, 1e-6)
        assert_rel_error(self, J['c3.y']['p.x'][0][0], 15.0, 1e-6)

        J = prob.calc_gradient(indep_list, unknown_list, mode='fwd', return_format='dict')
        assert_rel_error(self, J['c2.y']['p.x'][0][0], -6.0, 1e-6)
        assert_rel_error(self, J['c3.y']['p.x'][0][0], 15.0, 1e-6)


class MatMatIndicesTestCase(MPITestCase):

    N_PROCS = 2

    def test_indices(self):
        asize = 3
        prob = Problem(root=Group(), impl=impl)
        root = prob.root
        root.ln_solver = LinearGaussSeidel()
        root.ln_solver.options['mode'] = 'rev'

        p = root.add('p', IndepVarComp('x', np.arange(asize, dtype=float)+1.0))
        G1 = root.add('G1', ParallelGroup())
        G1.ln_solver = LinearGaussSeidel()
        G1.ln_solver.options['mode'] = 'rev'

        c2 = G1.add('c2', ExecComp4Test('y = x * 2.0',
                                   x=np.zeros(asize), y=np.zeros(asize)))
        c3 = G1.add('c3', ExecComp4Test('y = numpy.ones(3).T*x.dot(numpy.arange(3.,6.))',
                                   x=np.zeros(asize), y=np.zeros(asize)))
        c4 = root.add('c4', ExecComp4Test('y = x * 4.0',
                                   x=np.zeros(asize), y=np.zeros(asize)))
        c5 = root.add('c5', ExecComp4Test('y = x * 5.0',
                                   x=np.zeros(asize), y=np.zeros(asize)))

<<<<<<< HEAD
        prob.driver.add_desvar('p.x', indices=[1,2])
        prob.driver.add_constraint('c4.y', indices=[1])
        prob.driver.add_constraint('c5.y', indices=[2])
=======
        prob.driver.add_param('p.x', indices=[1,2])
        prob.driver.add_constraint('c4.y', upper=0.0, indices=[1])
        prob.driver.add_constraint('c5.y', upper=0.0, indices=[2])
>>>>>>> 51c51d81
        prob.driver.parallel_derivs(['c4.y','c5.y'])

        root.connect('p.x', 'G1.c2.x')
        root.connect('p.x', 'G1.c3.x')
        root.connect('G1.c2.y','c4.x')
        root.connect('G1.c3.y','c5.x')

        prob.setup(check=False)
        prob.run()

        J = prob.calc_gradient(['p.x'],
                              ['c4.y','c5.y'],
                              mode='fwd', return_format='dict')

        assert_rel_error(self, J['c5.y']['p.x'][0], np.array([20.,25.]), 1e-6)
        assert_rel_error(self, J['c4.y']['p.x'][0], np.array([8.,0.]), 1e-6)

        J = prob.calc_gradient(['p.x'],
                              ['c4.y','c5.y'],
                              mode='rev', return_format='dict')

        assert_rel_error(self, J['c5.y']['p.x'][0], np.array([20.,25.]), 1e-6)
        assert_rel_error(self, J['c4.y']['p.x'][0], np.array([8.,0.]), 1e-6)

if __name__ == '__main__':
    from openmdao.test.mpi_util import mpirun_tests
    mpirun_tests()<|MERGE_RESOLUTION|>--- conflicted
+++ resolved
@@ -60,15 +60,9 @@
         prob.root.sub.ln_solver = LinearGaussSeidel()
 
         # Parallel Groups
-<<<<<<< HEAD
         prob.driver.add_desvar('p.x')
-        prob.driver.add_constraint('c2.y')
-        prob.driver.add_constraint('c3.y')
-=======
-        prob.driver.add_param('p.x')
         prob.driver.add_constraint('c2.y', upper=0.0)
         prob.driver.add_constraint('c3.y', upper=0.0)
->>>>>>> 51c51d81
 
         prob.setup(check=False)
         prob.run()
@@ -161,15 +155,9 @@
         prob.root.sub.ln_solver.options['mode'] = 'rev'
 
         # Parallel Groups
-<<<<<<< HEAD
         prob.driver.add_desvar('p.x')
-        prob.driver.add_constraint('c2.y')
-        prob.driver.add_constraint('c3.y')
-=======
-        prob.driver.add_param('p.x')
         prob.driver.add_constraint('c2.y', upper=0.0)
         prob.driver.add_constraint('c3.y', upper=0.0)
->>>>>>> 51c51d81
         prob.driver.parallel_derivs(['c2.y','c3.y'])
 
         if MPI:
@@ -220,15 +208,9 @@
         c5 = root.add('c5', ExecComp4Test('y = x * 5.0',
                                    x=np.zeros(asize), y=np.zeros(asize)))
 
-<<<<<<< HEAD
         prob.driver.add_desvar('p.x', indices=[1,2])
-        prob.driver.add_constraint('c4.y', indices=[1])
-        prob.driver.add_constraint('c5.y', indices=[2])
-=======
-        prob.driver.add_param('p.x', indices=[1,2])
         prob.driver.add_constraint('c4.y', upper=0.0, indices=[1])
         prob.driver.add_constraint('c5.y', upper=0.0, indices=[2])
->>>>>>> 51c51d81
         prob.driver.parallel_derivs(['c4.y','c5.y'])
 
         root.connect('p.x', 'G1.c2.x')
