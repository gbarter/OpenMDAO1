--- conflicted
+++ resolved
@@ -44,15 +44,12 @@
         """ Doesn't do much. """
         unknowns['y'] = (params['x'] - self.root)**2 + 7.0
 
-<<<<<<< HEAD
-=======
     def jacobian(self, params, unknowns, resids):
         """ derivs """
         J = {}
         J['y', 'x'] = 2.0*params['x'] - 2.0*self.root
         return J
 
->>>>>>> 1f8cc7f7
 
 class MP_Point(Group):
 
@@ -127,8 +124,6 @@
             assert_rel_error(self, model['par.s1.p.x'], 2.0, 1.e-6)
             assert_rel_error(self, model['par.s2.p.x'], 3.0, 1.e-6)
 
-<<<<<<< HEAD
-=======
     def test_parab_subbed_Pcomps(self):
 
         model = Problem(impl=impl)
@@ -156,7 +151,6 @@
             assert_rel_error(self, model['par.s1.p.x'], 2.0, 1.e-6)
             assert_rel_error(self, model['par.s2.p.x'], 3.0, 1.e-6)
 
->>>>>>> 1f8cc7f7
 if __name__ == '__main__':
     from openmdao.test.mpi_util import mpirun_tests
     mpirun_tests()