"""
OpenMDAO Wrapper for pyoptsparse.
pyoptsparse is based on pyOpt, which is an object-oriented framework for
formulating and solving nonlinear constrained optimization problems, with
additional MPI capability. Note: only SNOPT is supported right now.
"""

from __future__ import print_function

from six import iterkeys, iteritems
import numpy as np

from pyoptsparse import Optimization

from openmdao.core.driver import Driver
from openmdao.util.record_util import create_local_meta, update_local_meta

class pyOptSparseDriver(Driver):
    """ Driver wrapper for pyoptsparse. pyoptsparse is based on pyOpt, which
    is an object-oriented framework for formulating and solving nonlinear
    constrained optimization problems, with additional MPI capability. Note:
    only SNOPT is supported right now.

    Options
    -------
    equality_constraints :  bool(True)
    inequality_constraints :  bool(True)
<<<<<<< HEAD
    integer_parameters :  bool(False)
=======
    integer_design_vars :  bool(False)
>>>>>>> 78d5f61a
    linear_constraints :  bool(False)
    multiple_objectives :  bool(False)
    two_sided_constraints :  bool(True)
    exit_flag :  int(0)
        0 for fail, 1 for ok
    optimizer :  str('SNOPT')
        Name of optimizers to use
    print_results :  bool(True)
        Print pyOpt results if True
    pyopt_diff :  bool(True)
        Set to True to let pyOpt calculate the gradient
    title :  str('Optimization using pyOpt_sparse')
        Title of this optimization run

    """

    def __init__(self):
        """Initialize pyopt"""

        super(pyOptSparseDriver, self).__init__()

        # What we support
        self.supports['inequality_constraints'] = True
        self.supports['equality_constraints'] = True
        self.supports['multiple_objectives'] = False
        self.supports['two_sided_constraints'] = True

        # TODO: Support these
        self.supports['linear_constraints'] = False
        self.supports['integer_design_vars'] = False

        # User Options
        self.options.add_option('optimizer', 'SNOPT', values=['SNOPT'],
                                desc='Name of optimizers to use')
        self.options.add_option('title', 'Optimization using pyOpt_sparse',
                                desc='Title of this optimization run')
        self.options.add_option('print_results', True,
                                desc='Print pyOpt results if True')
        self.options.add_option('pyopt_diff', False,
                                desc='Set to True to let pyOpt calculate the gradient')
        self.options.add_option('exit_flag', 0,
                                desc='0 for fail, 1 for ok')

        # The user places optimizer-specific settings in here.
        self.opt_settings = {}

        # The user can set a file name here to store history
        self.hist_file = None

        self.pyopt_solution = None

        self.lin_jacs = {}
        self.quantities = []
        self.metadata = None
        self.exit_flag = 0
        self._problem = None

    def run(self, problem):
        """pyOpt execution. Note that pyOpt controls the execution, and the
        individual optimizers (i.e., SNOPT) control the iteration.

        Args
        ----
        problem : `Problem`
            Our parent `Problem`.
        """

        self.pyopt_solution = None
        rel = problem.root._relevance

        # Metadata Setup
        self.metadata = create_local_meta(None, self.options['optimizer'])
        self.iter_count = 0
        update_local_meta(self.metadata, (self.iter_count,))

        # Initial Run
        problem.root.solve_nonlinear(metadata=self.metadata)

        opt_prob = Optimization(self.options['title'], self.objfunc)

        # Add all parameters
        param_meta = self.get_desvar_metadata()
        indep_list = list(iterkeys(param_meta))
        param_vals = self.get_desvars()
        for name, meta in iteritems(param_meta):
            opt_prob.addVarGroup(name, meta['size'], type='c',
                                 value=param_vals[name],
                                 lower=meta['low'], upper=meta['high'])

        opt_prob.finalizeDesignVariables()

        # Add all objectives
        objs = self.get_objectives()
        self.quantities = list(iterkeys(objs))
        for name in objs:
            opt_prob.addObj(name)

        # Calculate and save gradient for any linear constraints.
        lcons = self.get_constraints(lintype='linear').values()
        if len(lcons) > 0:
            self.lin_jacs = problem.calc_gradient(indep_list, lcons,
                                                  return_format='dict')
            #print("Linear Gradient")
            #print(self.lin_jacs)

        # Add all equality constraints
        econs = self.get_constraints(ctype='eq', lintype='nonlinear')
        con_meta = self.get_constraint_metadata()
        self.quantities += list(iterkeys(econs))
        for name in econs:
            size = con_meta[name]['size']
            lower = upper = con_meta[name]['equals']

            # Sparsify Jacobian via relevance
            wrt = rel.relevant[name].intersection(indep_list)

            if con_meta[name]['linear'] is True:
                opt_prob.addConGroup(name, size, lower=lower, upper=upper,
                                     linear=True, wrt=wrt,
                                     jac=self.lin_jacs[name])
            else:
                opt_prob.addConGroup(name, size, lower=lower, upper=upper,
                                     wrt=wrt)

        # Add all inequality constraints
        incons = self.get_constraints(ctype='ineq', lintype='nonlinear')
        self.quantities += list(iterkeys(incons))
        for name in incons:
            size = con_meta[name]['size']

            # Bounds - double sided is supported
            lower = con_meta[name]['lower']
            upper = con_meta[name]['upper']

            # Sparsify Jacobian via relevance
            wrt = rel.relevant[name].intersection(indep_list)

            if con_meta[name]['linear'] is True:
                opt_prob.addConGroup(name, size, upper=upper, lower=lower,
                                     linear=True, wrt=wrt,
                                     jac=self.lin_jacs[name])
            else:
                opt_prob.addConGroup(name, size, upper=upper, lower=lower,
                                     wrt=wrt)

        # Instantiate the requested optimizer
        optimizer = self.options['optimizer']
        try:
            exec('from pyoptsparse import %s' % optimizer)
        except ImportError:
            msg = "Optimizer %s is not available in this installation." % \
                   optimizer
            raise ImportError(msg)

        optname = vars()[optimizer]
        opt = optname()

        #Set optimization options
        for option, value in self.opt_settings.items():
            opt.setOption(option, value)

        self._problem = problem

        # Execute the optimization problem
        if self.options['pyopt_diff'] is True:
            # Use pyOpt's internal finite difference
            fd_step = problem.root.fd_options['step_size']
            sol = opt(opt_prob, sens='FD', sensStep=fd_step, storeHistory=self.hist_file)
        else:
            # Use OpenMDAO's differentiator for the gradient
            sol = opt(opt_prob, sens=self.gradfunc, storeHistory=self.hist_file)

        self._problem = None

        # Print results
        if self.options['print_results'] is True:
            print(sol)

        # Pull optimal parameters back into framework and re-run, so that
        # framework is left in the right final state
        dv_dict = sol.getDVs()
        for name in self.get_desvars():
            val = dv_dict[name]
            self.set_desvar(name, val)

        self.root.solve_nonlinear(metadata=self.metadata)

        # Save the most recent solution.
        self.pyopt_solution = sol
        try:
            exit_status = sol.optInform['value']
            self.exit_flag = 1
            if exit_status > 2: # bad
                self.exit_flag = 0
        except KeyError: #nothing is here, so something bad happened!
            self.exit_flag = 0

    def objfunc(self, dv_dict):
        """ Function that evaluates and returns the objective function and
        constraints. This function is passed to pyOpt's Optimization object
        and is called from its optimizers.

        Args
        ----
        dv_dict : dict
            Dictionary of design variable values.

        Returns
        -------
        func_dict : dict
            Dictionary of all functional variables evaluated at design point.
        fail : int
            0 for successful function evaluation
            1 for unsuccessful function evaluation
        """

        fail = 1
        func_dict = {}
        metadata = self.metadata
        system = self.root
        comm = system.comm
        iproc = comm.rank
        nproc = comm.size

        try:
            for name in self.get_desvars():
                self.set_desvar(name, dv_dict[name])

            # Execute the model
            #print("Setting DV")
            #print(dv_dict)

            self.iter_count += 1
            update_local_meta(metadata, (self.iter_count,))

            system.solve_nonlinear(metadata=metadata)

            # Get the objective function evaluations
            for name, obj in iteritems(self.get_objectives()):
                # if nproc > 1:
                #     owner = system._owning_ranks[name]
                #     if iproc == owner:
                #         func_dict[name] = comm.bcast(obj, root=owner)
                #     else:
                #         func_dict[name] = comm.bcast(None, root=owner)
                # else:
                func_dict[name] = obj

            # Get the constraint evaluations
            for name, con in iteritems(self.get_constraints()):
                # if nproc > 1:
                #     owner = system._owning_ranks[name]
                #     if iproc == owner:
                #         func_dict[name] = comm.bcast(con, root=owner)
                #     else:
                #         func_dict[name] = comm.bcast(None, root=owner)
                # else:
                func_dict[name] = con

            # Record after getting obj and constraint to assure they have
            # been gathered in MPI.
<<<<<<< HEAD
            self.record(metadata)
=======
            self.recorders.record(system, metadata)
>>>>>>> 78d5f61a

            # Get the double-sided constraint evaluations
            #for key, con in iteritems(self.get_2sided_constraints()):
            #    func_dict[name] = np.array(con.evaluate(self.parent))

            fail = 0

        except Exception as msg:

            # Exceptions seem to be swallowed by the C code, so this
            # should give the user more info than the dreaded "segfault"
            print("Exception: %s" % str(msg))
            print(70*"=")
            import traceback
            traceback.print_exc()
            print(70*"=")
            fail = 1

        #print("Functions calculated")
        #print(func_dict)
        return func_dict, fail

    def gradfunc(self, dv_dict, func_dict):
        """ Function that evaluates and returns the gradient of the objective
        function and constraints. This function is passed to pyOpt's
        Optimization object and is called from its optimizers.

        Args
        ----
        dv_dict : dict
            Dictionary of design variable values.
        func_dict : dict
            Dictionary of all functional variables evaluated at design point.

        Returns
        -------
        sens_dict : dict
            Dictionary of dictionaries for gradient of each dv/func pair
        fail : int
            0 for successful function evaluation
            1 for unsuccessful function evaluation
        """

        fail = 1
        sens_dict = {}

        try:
            sens_dict = self._problem.calc_gradient(dv_dict.keys(),
                                                    self.quantities,
                                                    return_format='dict')
            #for key, value in iteritems(self.lin_jacs):
            #    sens_dict[key] = value

            fail = 0

        except Exception as msg:

            # Exceptions seem to be swallowed by the C code, so this
            # should give the user more info than the dreaded "segfault"
            print("Exception: %s" % str(msg))
            print(70*"=")
            import traceback
            traceback.print_exc()
            print(70*"=")

        #print("Derivatives calculated")
        #print(dv_dict)
        #print(sens_dict)
        return sens_dict, fail<|MERGE_RESOLUTION|>--- conflicted
+++ resolved
@@ -25,11 +25,7 @@
     -------
     equality_constraints :  bool(True)
     inequality_constraints :  bool(True)
-<<<<<<< HEAD
-    integer_parameters :  bool(False)
-=======
     integer_design_vars :  bool(False)
->>>>>>> 78d5f61a
     linear_constraints :  bool(False)
     multiple_objectives :  bool(False)
     two_sided_constraints :  bool(True)
@@ -291,11 +287,7 @@
 
             # Record after getting obj and constraint to assure they have
             # been gathered in MPI.
-<<<<<<< HEAD
-            self.record(metadata)
-=======
             self.recorders.record(system, metadata)
->>>>>>> 78d5f61a
 
             # Get the double-sided constraint evaluations
             #for key, con in iteritems(self.get_2sided_constraints()):
