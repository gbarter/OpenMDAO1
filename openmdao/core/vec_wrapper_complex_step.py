""" VecWrapper 'wrapper' that is used for component-wise complex step."""

from six import iteritems

import numpy as np

# Don't autodoc anything
__all__ = []


class ComplexStepTgtVecWrapper(object):
    """ Acts like a TgtVecWrapper to the user, but allows a complex value to
    be returned from the stepped variable."""

    def __init__(self, vec):

        self.vecwrap = vec
        self.vec = vec.vec
        self.step_var = None
        self.step_val = None

    def __getitem__(self, name):
        """
        Retrieve unflattened value of named var.

        Args
        ----
        name : str
            Name of variable to get the value for.

        Returns
        -------
            The unflattened value of the named variable.
        """
        if name == self.step_var:
            return self.step_val.reshape(self.vecwrap[name].shape)

        return self.vecwrap._dat[name].get()

    def __len__(self):
        """
        Returns
        -------
            The number of keys (variables) in this vector.
        """
        return len(self.vecwrap)

    def __contains__(self, key):
        """
        Returns
        -------
            A boolean indicating if the given key (variable name) is in this vector.
        """

        return key in self.vecwrap

    def __iter__(self):
        """
        Returns
        -------
            A dictionary iterator over the items in _dat.
        """
        return iter(self.vecwrap)

    def keys(self):
        """
        Returns
        -------
        list or KeyView (python 3)
            the keys (variable names) in this vector.
        """
        return self.vecwrap.keys()

    def iterkeys(self):
        """
        Returns
        -------
        iter of str
            the keys (variable names) in this vector.
        """
        return self.vecwrap.iterkeys()

    def metadata(self, name):
        """
        Returns the metadata for the named variable.

        Args
        ----
        name : str
            Name of variable to get the metadata for.

        Returns
        -------
        dict
            The metadata dict for the named variable.

        Raises
        -------
        KeyError
            If the named variable is not in this vector.
        """
        return self.vecwrap._dat[name].meta

    def set_complex_var(self, name):
        """
        Specifies the current input variable that will be complex stepped.

        Args
        ----
        name : str
            Name of variable to get the metadata for.
        """

        if name is None:
            self.step_var = None
            self.step_val = None
            return

        var = self.vecwrap._dat[name].val
        self.step_var = name
        self.step_val = np.zeros(len(var), dtype=np.complex)
        self.step_val[:] = var

    def step_complex(self, idx, stepsize):
        """
        Performs a step in the imaginary direction.

        Args
        ----
        idx : integer
            Index into step_var flat vector to apply the step.

        stepsize : float
            Step value. Omit the j.
        """
        self.step_val[idx] += 1j*stepsize


class ComplexStepSrcVecWrapper(object):
    """ Acts like a SrcVecWrapper to the user, but allows a complex value to
    be retrieved from and set into any variable. """

    def __init__(self, vec):

        self.vecwrap = vec
        self.vec = vec.vec
        self.step_var = None
        self.step_val = None
        self.vals = {}

        # Make complex copies of every unknown or state
        for name, val in iteritems(vec):
            self.vals[name] = np.zeros(val['shape'], dtype=np.complex)
            self.vals[name][:] = vec[name]

    def __getitem__(self, name):
        """
        Retrieve unflattened value of named var.

        Args
        ----
        name : str
            Name of variable to get the value for.

        Returns
        -------
            The unflattened value of the named variable.
        """
        if name == self.step_var:
            return self.step_val.reshape(self.vecwrap[name].shape)

        return self.vals[name]

    def __setitem__(self, name, value):
        """
        Set the value of the named variable.

        Args
        ----
        name : str
            Name of variable to get the value for.

        value :
            The unflattened value of the named variable.
        """
        self.vals[name] = value

    def __len__(self):
        """
        Returns
        -------
            The number of keys (variables) in this vector.
        """
        return len(self.vecwrap)

    def __contains__(self, key):
        """
        Returns
        -------
            A boolean indicating if the given key (variable name) is in this vector.
        """

        return key in self.vecwrap

    def __iter__(self):
        """
        Returns
        -------
            A dictionary iterator over the items in _dat.
        """
        return iter(self.vecwrap)

    def keys(self):
        """
        Returns
        -------
        list or KeyView (python 3)
            the keys (variable names) in this vector.
        """
        return self.vecwrap.keys()

    def iterkeys(self):
        """
        Returns
        -------
        iter of str
            the keys (variable names) in this vector.
        """
        return self.vecwrap.iterkeys()

    def metadata(self, name):
        """
        Returns the metadata for the named variable.

        Args
        ----
        name : str
            Name of variable to get the metadata for.

        Returns
        -------
        dict
            The metadata dict for the named variable.

        Raises
        -------
        KeyError
            If the named variable is not in this vector.
        """
        return self.vecwrap._dat[name].meta

    def flat(self, name):
        """
        Returns flattened value of variable in name.

        Args
        ----
        name : str
            Name of variable to flatten.

        Returns
        -------
        ndarray
            Variable value.

        Raises
        -------
        KeyError
            If the named variable is not in this vector.
        """
        val = self.vals[name]
        if isinstance(val, np.ndarray):
            return val.flatten()
        else:
            return np.array([val])

    def set_complex_var(self, name):
        """
        Specifies the current input variable that will be complex stepped.

        Args
        ----
        name : str
            Name of variable to get the metadata for.
        """

        if name is None:
            self.step_var = None
            self.step_val = None
            return

        var = self.vecwrap._dat[name].val
        self.step_var = name
        self.step_val = np.zeros(len(var), dtype=np.complex)
        self.step_val[:] = var

    def step_complex(self, idx, stepsize):
        """
        Specifies the current input variable that will be complex stepped.

        Args
        ----
        idx : integer
            Index into step_var flat vector to apply the step.

        stepsize : float
            Step value. Omit the j.
        """
        self.step_val[idx] += 1j*stepsize

    def _scale_values(self):
        """ Applies the 'resid_scaler' to the quantities sitting
<<<<<<< HEAD
        in the esidual vector.
=======
        in the residual vector.
>>>>>>> 9298b166
        """
        wrap = self.vecwrap

        if wrap.scale_cache is None:
            wrap._cache_scalers()

        for name, resid_scaler in wrap.scale_cache:
<<<<<<< HEAD
            resid_scaler = 1.0/resid_scaler
            self.vals[name] *= resid_scaler
=======

            # Numpy division is slow. Faster to multiply by 1/scaler.
            self.vals[name] *= 1.0/resid_scaler
>>>>>>> 9298b166

    def _disable_scaling(self):
        """ Turns off automatic scaling when getting a value via the
        dictionary accessor. It is only turned off in the unknowns vector
        during solve_nonlinear to allow the user to get a reference to the
        unknown so that it can be flled by index.
        """
        self.vecwrap._disable_scaling()<|MERGE_RESOLUTION|>--- conflicted
+++ resolved
@@ -310,11 +310,7 @@
 
     def _scale_values(self):
         """ Applies the 'resid_scaler' to the quantities sitting
-<<<<<<< HEAD
-        in the esidual vector.
-=======
         in the residual vector.
->>>>>>> 9298b166
         """
         wrap = self.vecwrap
 
@@ -322,14 +318,9 @@
             wrap._cache_scalers()
 
         for name, resid_scaler in wrap.scale_cache:
-<<<<<<< HEAD
-            resid_scaler = 1.0/resid_scaler
-            self.vals[name] *= resid_scaler
-=======
 
             # Numpy division is slow. Faster to multiply by 1/scaler.
             self.vals[name] *= 1.0/resid_scaler
->>>>>>> 9298b166
 
     def _disable_scaling(self):
         """ Turns off automatic scaling when getting a value via the
