--- conflicted
+++ resolved
@@ -193,13 +193,7 @@
         self.dparams   = self.impl_factory.create_tgt_vecwrapper(sys_pathname, comm)
 
         # populate the VecWrappers with data
-<<<<<<< HEAD
-        print ('populate the unknowns VecWrappers with data')
-        self.unknowns.setup(unknowns_dict, store_noflats=True)
-        print ('populate the dunknowns VecWrappers with data')
-=======
         self.unknowns.setup(unknowns_dict, store_byobjs=True)
->>>>>>> 013a5437
         self.dunknowns.setup(unknowns_dict)
         self.resids.setup(unknowns_dict)
         self.dresids.setup(unknowns_dict)
