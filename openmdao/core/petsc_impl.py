"""PETSc vector and data transfer implementation factory."""

from __future__ import print_function

import os

# import petsc4py
# petsc4py.init(['-start_in_debugger'])  # add petsc init args here
from petsc4py import PETSc

from openmdao.core.vec_wrapper import SrcVecWrapper, TgtVecWrapper

trace = os.environ.get('OPENMDAO_TRACE')
if trace:  # pragma: no cover
    from openmdao.core.mpi_wrap import debug

from mpi4py import MPI

class PetscImpl(object):
    """PETSc vector and data transfer implementation factory."""

    idx_arr_type = PETSc.IntType

    @staticmethod
    def world_comm():
        return MPI.COMM_WORLD

    @staticmethod
    def create_src_vecwrapper(sysdata, comm):
        """
        Create a`PetscSrcVecWrapper`.

        Returns
        -------
        `PetscSrcVecWrapper`
        """
        return PetscSrcVecWrapper(sysdata, comm)

    @staticmethod
    def create_tgt_vecwrapper(sysdata, comm):
        """
        Create a `PetscTgtVecWrapper`.

        Returns
        -------
        `PetscTgtVecWrapper`
        """
        return PetscTgtVecWrapper(sysdata, comm)

    @staticmethod
    def create_data_xfer(src_vec, tgt_vec,
                         src_idxs, tgt_idxs, vec_conns, byobj_conns, mode):
        """
        Create an object for performing data transfer between source
        and target vectors.

        Args
        ----
        src_vec : `VecWrapper`
            Variables that are the source of the transfer in fwd mode and
            the destination of the transfer in rev mode.

        tgt_vec : `VecWrapper`
            Variables that are the destination of the transfer in fwd mode and
            the source of the transfer in rev mode.

        src_idxs : array
            Indices of the source variables in the source vector.

        tgt_idxs : array
            Indices of the target variables in the target vector.

        vec_conns : dict
            Mapping of 'pass by vector' variables to the source variables that
            they are connected to.

        byobj_conns : dict
            Mapping of 'pass by object' variables to the source variables that
            they are connected to.

        mode : str
            Either 'fwd' or 'rev', indicating a forward or reverse scatter.

        Returns
        -------
        `PetscDataTransfer`
            A `PetscDataTransfer` object.
        """
        return PetscDataTransfer(src_vec, tgt_vec, src_idxs, tgt_idxs,
                                 vec_conns, byobj_conns, mode)


class PetscSrcVecWrapper(SrcVecWrapper):

    idx_arr_type = PetscImpl.idx_arr_type

    def setup(self, unknowns_dict, relevance, var_of_interest=None,
              store_byobjs=False, shared_vec=None):
        """
        Create internal data storage for variables in unknowns_dict.

        Args
        ----
        unknowns_dict : `OrderedDict`
            A dictionary of absolute variable names keyed to an associated
            metadata dictionary.

        relevance : `Relevance` object
            Object that knows what vars are relevant for each var_of_interest.

        var_of_interest : str or None
            Name of the current variable of interest.

        store_byobjs : bool, optional
            Indicates that 'pass by object' vars should be stored.  This is only true
            for the unknowns vecwrapper.

        shared_vec : ndarray, optional
            If not None, create vec as a subslice of this array.
        """
        super(PetscSrcVecWrapper, self).setup(unknowns_dict, relevance=relevance,
                                              var_of_interest=var_of_interest,
                                              store_byobjs=store_byobjs,
                                              shared_vec=shared_vec)
        if trace:  # pragma: no cover
            debug("'%s': creating src petsc_vec: size(%d) %s vec=%s" %
                  (self._sysdata.pathname, len(self.vec), self.keys(), self.vec))
        self.petsc_vec = PETSc.Vec().createWithArray(self.vec, comm=self.comm)

    def _get_flattened_sizes(self):
        """
        Collect all flattened sizes of vars stored in our internal array.

        Returns
        -------
        list of lists of (name, size) tuples
            Contains an entry for each process in this object's communicator.
        """
        sizes = []
        for name, meta in self._get_vecvars():
            if meta.get('remote'):
                sizes.append((name, 0))
            else:
                sizes.append((name, meta['size']))

        # collect local var sizes from all of the processes that share the same comm
        # these sizes will be the same in all processes except in cases
        # where a variable belongs to a multiprocess component.  In that
        # case, the part of the component that runs in a given process will
        # only have a slice of each of the component's variables.
        if trace:  # pragma: no cover
            debug("'%s': allgathering local unknown sizes: local=%s" %
                     (self._sysdata.pathname, sizes))
        return self.comm.allgather(sizes)

    def norm(self):
        """
        Returns
        -------
        float
            The norm of the distributed vector.
        """
<<<<<<< HEAD
        if trace:  # pragma: no cover
            debug("%s: norm: petsc_vec.assemble" % self.pathname)
=======
        if trace:
            debug("%s: norm: petsc_vec.assemble" % self._sysdata.pathname)
>>>>>>> 9de83abf
        self.petsc_vec.assemble()
        return self.petsc_vec.norm()

    def get_view(self, sys_pathname, comm, varmap):
        view = super(PetscSrcVecWrapper, self).get_view(sys_pathname, comm, varmap)
        if trace:  # pragma: no cover
            debug("'%s': creating src petsc_vec (view): (size %d )%s: vec=%s" %
                  (sys_pathname, len(view.vec), view.keys(), view.vec))
        view.petsc_vec = PETSc.Vec().createWithArray(view.vec, comm=comm)
        return view


class PetscTgtVecWrapper(TgtVecWrapper):
    idx_arr_type = PetscImpl.idx_arr_type

    def setup(self, parent_params_vec, params_dict, srcvec, my_params,
              connections, relevance, var_of_interest=None, store_byobjs=False,
              shared_vec=None):
        """
        Configure this vector to store a flattened array of the variables
        in params_dict. Variable shape and value are retrieved from srcvec.

        Args
        ----
        parent_params_vec : `VecWrapper` or None
            `VecWrapper` of parameters from the parent `System`.

        params_dict : `OrderedDict`
            Dictionary of parameter absolute name mapped to metadata dict.

        srcvec : `VecWrapper`
            Source `VecWrapper` corresponding to the target `VecWrapper` we're building.

        my_params : list of str
            A list of absolute names of parameters that the `VecWrapper` we're building
            will 'own'.

        connections : dict of str : str
            A dict of absolute target names mapped to the absolute name of their
            source variable.

        relevance : `Relevance` object
            Object that knows what vars are relevant for each var_of_interest.

        var_of_interest : str or None
            Name of the current variable of interest.

        store_byobjs : bool, optional
            If True, store 'pass by object' variables in the `VecWrapper` we're building.

        shared_vec : ndarray, optional
            If not None, create vec as a subslice of this array.
        """
        super(PetscTgtVecWrapper, self).setup(parent_params_vec, params_dict,
                                              srcvec, my_params,
                                              connections, relevance=relevance,
                                              var_of_interest=var_of_interest,
                                              store_byobjs=store_byobjs,
                                              shared_vec=shared_vec)
        if trace:  # pragma: no cover
            debug("'%s': creating tgt petsc_vec: (size %d) %s: vec=%s" %
                  (self._sysdata.pathname, len(self.vec), self.keys(), self.vec))
        self.petsc_vec = PETSc.Vec().createWithArray(self.vec, comm=self.comm)

    def _get_flattened_sizes(self):
        """
        Returns
        -------
        list of lists of (name, size) tuples
            Contains an entry for each process in this object's communicator.
            Each entry is an `OrderedDict` mapping var name to local size for
            'pass by vector' params.
        """
        psizes = []
        for name, m in self._get_vecvars():
            if m.get('owned'):
                if m.get('remote'):
                    psizes.append((name, 0))
                else:
                    psizes.append((name, m['size']))

        if trace:  # pragma: no cover
            msg = "'%s': allgathering param sizes.  local param sizes = %s"
            debug(msg % (self._sysdata.pathname, psizes))

        return self.comm.allgather(psizes)


class PetscDataTransfer(object):
    """
    Args
    ----
    src_vec : `VecWrapper`
        Variables that are the source of the transfer in fwd mode and
        the destination of the transfer in rev mode.

    tgt_vec : `VecWrapper`
        Variables that are the destination of the transfer in fwd mode and
        the source of the transfer in rev mode.

    src_idxs : array
        indices of the source variables in the source vector.

    tgt_idxs : array
        indices of the target variables in the target vector.

    vec_conns : dict
        mapping of 'pass by vector' variables to the source variables that
        they are connected to.

    byobj_conns : dict
        mapping of 'pass by object' variables to the source variables that
        they are connected to.

    mode : str
        Either 'fwd' or 'rev', indicating a forward or reverse scatter.
    """
    def __init__(self, src_vec, tgt_vec,
                 src_idxs, tgt_idxs, vec_conns, byobj_conns, mode):

        self.byobj_conns = byobj_conns
        self.comm = comm = src_vec.comm

        uvec = src_vec.petsc_vec
        pvec = tgt_vec.petsc_vec
        name = src_vec._sysdata.pathname

        if trace:
            debug("'%s': creating index sets for '%s' DataTransfer: %s %s" %
                  (name, src_vec._sysdata.pathname, src_idxs, tgt_idxs))
        src_idx_set = PETSc.IS().createGeneral(src_idxs, comm=comm)
        tgt_idx_set = PETSc.IS().createGeneral(tgt_idxs, comm=comm)

        try:
            if trace:  # pragma: no cover
                self.src_idxs = src_idxs
                self.tgt_idxs = tgt_idxs
                self.vec_conns = vec_conns
                arrow = '-->' if mode == 'fwd' else '<--'
                debug("'%s': new %s scatter (sizes: %d, %d)\n   %s %s %s %s %s %s" %
                      (name, mode, len(src_idx_set.indices), len(tgt_idx_set.indices),
                       [v for u, v in vec_conns], arrow, [u for u, v in vec_conns],
                       src_idx_set.indices, arrow, tgt_idx_set.indices))
            self.scatter = PETSc.Scatter().create(uvec, src_idx_set,
                                                  pvec, tgt_idx_set)
        except Exception as err:
            raise RuntimeError("ERROR in %s (src_idxs=%s, tgt_idxs=%s, usize=%d, psize=%d): %s" %
                               (name, src_idxs, tgt_idxs,
                                src_vec.vec.size,
                                tgt_vec.vec.size, str(err)))

    def transfer(self, srcvec, tgtvec, mode='fwd', deriv=False):
        """Performs data transfer between a distributed source vector and
        a distributed target vector.

        Args
        ----
        srcvec : `VecWrapper`
            Variables that are the source of the transfer in fwd mode and
            the destination of the transfer in rev mode.

        tgtvec : `VecWrapper`
            Variables that are the destination of the transfer in fwd mode and
            the source of the transfer in rev mode.

        mode : 'fwd' or 'rev', optional
            Direction of the data transfer, source to target ('fwd', the default)
            or target to source ('rev').

        deriv : bool, optional
            If True, this is a derivative data transfer, so no pass_by_obj
            variables will be transferred.
        """
        if mode == 'rev':
            # in reverse mode, srcvec and tgtvec are switched. Note, we only
            # run in reverse for derivatives, and derivatives accumulate from
            # all targets. This does not involve pass_by_object.
            if trace:  # pragma: no cover
                conns = ['%s <-- %s' % (u, v) for v, u in self.vec_conns]
                debug("%s rev scatter %s  %s <-- %s" %
                      (srcvec._sysdata.pathname, conns, self.src_idxs, self.tgt_idxs))
                debug("%s:    srcvec = %s" % (tgtvec._sysdata.pathname,
                                              tgtvec.petsc_vec.array))
            self.scatter.scatter(tgtvec.petsc_vec, srcvec.petsc_vec, True, True)
<<<<<<< HEAD
            if trace:  # pragma: no cover
                debug("%s:    tgtvec = %s" % (srcvec.pathname,
=======
            if trace:
                debug("%s:    tgtvec = %s" % (srcvec._sysdata.pathname,
>>>>>>> 9de83abf
                                              srcvec.petsc_vec.array))
        else:
            # forward mode, source to target including pass_by_object
            if trace:  # pragma: no cover
                conns = ['%s --> %s' % (u, v) for v, u in self.vec_conns]
                debug("%s fwd scatter %s  %s --> %s" %
                      (srcvec._sysdata.pathname, conns, self.src_idxs, self.tgt_idxs))
                debug("%s:    srcvec = %s" % (srcvec._sysdata.pathname,
                                              srcvec.petsc_vec.array))
            self.scatter.scatter(srcvec.petsc_vec, tgtvec.petsc_vec, False, False)

<<<<<<< HEAD
            if trace:  # pragma: no cover
                debug("%s:    tgtvec = %s" % (tgtvec.pathname,
=======
            if trace:
                debug("%s:    tgtvec = %s" % (tgtvec._sysdata.pathname,
>>>>>>> 9de83abf
                                              tgtvec.petsc_vec.array))

            if not deriv:
                for tgt, src in self.byobj_conns:
                    raise NotImplementedError("can't transfer '%s' to '%s'" %
                                              (src, tgt))<|MERGE_RESOLUTION|>--- conflicted
+++ resolved
@@ -160,13 +160,8 @@
         float
             The norm of the distributed vector.
         """
-<<<<<<< HEAD
-        if trace:  # pragma: no cover
-            debug("%s: norm: petsc_vec.assemble" % self.pathname)
-=======
-        if trace:
+        if trace:  # pragma: no cover
             debug("%s: norm: petsc_vec.assemble" % self._sysdata.pathname)
->>>>>>> 9de83abf
         self.petsc_vec.assemble()
         return self.petsc_vec.norm()
 
@@ -351,13 +346,8 @@
                 debug("%s:    srcvec = %s" % (tgtvec._sysdata.pathname,
                                               tgtvec.petsc_vec.array))
             self.scatter.scatter(tgtvec.petsc_vec, srcvec.petsc_vec, True, True)
-<<<<<<< HEAD
-            if trace:  # pragma: no cover
-                debug("%s:    tgtvec = %s" % (srcvec.pathname,
-=======
-            if trace:
+            if trace:  # pragma: no cover
                 debug("%s:    tgtvec = %s" % (srcvec._sysdata.pathname,
->>>>>>> 9de83abf
                                               srcvec.petsc_vec.array))
         else:
             # forward mode, source to target including pass_by_object
@@ -369,13 +359,8 @@
                                               srcvec.petsc_vec.array))
             self.scatter.scatter(srcvec.petsc_vec, tgtvec.petsc_vec, False, False)
 
-<<<<<<< HEAD
-            if trace:  # pragma: no cover
-                debug("%s:    tgtvec = %s" % (tgtvec.pathname,
-=======
-            if trace:
+            if trace:  # pragma: no cover
                 debug("%s:    tgtvec = %s" % (tgtvec._sysdata.pathname,
->>>>>>> 9de83abf
                                               tgtvec.petsc_vec.array))
 
             if not deriv:
