""" OpenMDAO Problem class defintion."""

from __future__ import print_function

import sys
import json
import warnings
from itertools import chain
from six import iteritems, iterkeys, itervalues
from six.moves import cStringIO
import networkx as nx

import numpy as np

from openmdao.core.system import System
from openmdao.core.group import Group
from openmdao.core.component import Component
from openmdao.core.parallel_group import ParallelGroup
from openmdao.core.parallel_fd_group import ParallelFDGroup
from openmdao.core.basic_impl import BasicImpl
from openmdao.core.checks import check_connections
from openmdao.core.driver import Driver
from openmdao.core.mpi_wrap import MPI, under_mpirun
from openmdao.core.relevance import Relevance

from openmdao.components.indep_var_comp import IndepVarComp
from openmdao.solvers.scipy_gmres import ScipyGMRES
from openmdao.solvers.ln_gauss_seidel import LinearGaussSeidel

from openmdao.units.units import get_conversion_tuple
from collections import OrderedDict
from openmdao.util.string_util import get_common_ancestor, nearest_child


class _ProbData(object):
    """
    A container for Problem level data that is needed by subsystems
    and VecWrappers.
    """
    def __init__(self):
        self.top_lin_gs = False


class Problem(System):
    """ The Problem is always the top object for running an OpenMDAO
    model.

    Args
    ----
    root : `Group`, optional
        The top-level `Group` for the `Problem`.  If not specified, a default
        `Group` will be created

    driver : `Driver`, optional
        The top-level `Driver` for the `Problem`.  If not specified, a default
        "Run Once" `Driver` will be used

    impl : `BasicImpl` or `PetscImpl`, optional
        The vector and data transfer implementation for the `Problem`.
        For parallel processing support using MPI, `PetscImpl` is required.
        If not specified, the default `BasicImpl` will be used.

    comm : an MPI communicator (real or fake), optional
        A communicator that can be used for distributed operations when running
        under MPI. If not specified, the default "COMM_WORLD" will be used.

    Options
    -------
    fd_options['force_fd'] :  bool(False)
        Set to True to finite difference this system.
    fd_options['form'] :  str('forward')
        Finite difference mode. (forward, backward, central) You can also set to 'complex_step' to peform the complex step method if your components support it.
    fd_options['step_size'] :  float(1e-06)
        Default finite difference stepsize
    fd_options['step_type'] :  str('absolute')
        Set to absolute, relative

    """

    def __init__(self, root=None, driver=None, impl=None, comm=None):
        super(Problem, self).__init__()
        self.root = root
        self._probdata = _ProbData()

        if MPI:
            from openmdao.core.petsc_impl import PetscImpl
            if impl != PetscImpl:
                raise ValueError("To run under MPI, the impl for a Problem must be PetscImpl.")

        if impl is None:
            self._impl = BasicImpl
        else:
            self._impl = impl

        self.comm = comm

        if driver is None:
            self.driver = Driver()
        else:
            self.driver = driver

    def __getitem__(self, name):
        """Retrieve unflattened value of named unknown or unconnected
        param variable from the root system.

        Args
        ----
        name : str
             The name of the variable.

        Returns
        -------
        The unflattened value of the given variable.
        """
        if name in self.root.unknowns:
            return self.root.unknowns[name]
        elif name in self.root.params:
            return self.root.params[name]
        elif name in self.root._sysdata.to_abs_pnames:
            for p in self.root._sysdata.to_abs_pnames[name]:
                return self._rec_get_param(p)
        elif name in self._dangling:
            for p in self._dangling[name]:
                return self._rec_get_param(p)
        else:
            raise KeyError("Variable '%s' not found." % name)

    def _rec_get_param(self, absname):
        parts = absname.rsplit('.', 1)
        if len(parts) == 1:
            return self.root.params[absname]
        else:
            grp = self.root._subsystem(parts[0])
            return grp.params[parts[1]]

    def __setitem__(self, name, val):
        """Sets the given value into the appropriate `VecWrapper`.
        'name' is assumed to be a promoted name.

        Args
        ----
        name : str
             The promoted name of the variable to set into the
             unknowns vector, or into params vectors if the params are
             unconnected.
        """
        if name in self.root.unknowns:
            self.root.unknowns[name] = val
        elif name in self._dangling:
            for p in self._dangling[name]:
                parts = p.rsplit('.', 1)
                if len(parts) == 1:
                    self.root.params[p] = val
                else:
                    grp = self.root._subsystem(parts[0])
                    grp.params[parts[1]] = val
        else:
            raise KeyError("Variable '%s' not found." % name)

    def _setup_connections(self, params_dict, unknowns_dict, compute_indices=True):
        """Generate a mapping of absolute param pathname to the pathname
        of its unknown.

        Args
        ----

        params_dict : OrderedDict
            A dict of parameter metadata for the whole `Problem`.

        unknowns_dict : OrderedDict
            A dict of unknowns metadata for the whole `Problem`.

        compute_indices : bool, optional
            If True, perform mapping of src_indices for input to input
            connections.
        """

        # Get all explicit connections (stated with absolute pathnames)
        connections = self.root._get_explicit_connections()

        # get dictionary of implicit connections {param: [unknowns]}
        # and dictionary of params that are not implicitly connected
        # to anything {promoted_name: pathname}
        implicit_conns, prom_noconns = self._get_implicit_connections()

        # combine implicit and explicit connections
        for tgt, srcs in iteritems(implicit_conns):
            connections.setdefault(tgt, []).extend(srcs)

        input_graph = nx.Graph()

        # resolve any input to input connections
        for tgt, srcs in iteritems(connections):
            for src, idxs in srcs:
                if src in params_dict:
                    input_graph.add_edge(src, tgt, idxs=idxs)

        # find any promoted but not connected inputs
        for p, prom in iteritems(self.root._sysdata.to_prom_pname):
            if prom in prom_noconns:
                for n in prom_noconns[prom]:
                    if p != n:
                        input_graph.add_edge(p, n, idxs=None)

        # store all of the connected sets of inputs for later use
        self._input_inputs = {}
        for tgt in connections:
            if tgt in input_graph and tgt not in self._input_inputs:
                # force list here, since some versions of networkx return a
                # set here.
                connected = list(nx.node_connected_component(input_graph, tgt))
                for c in connected:
                    self._input_inputs[c] = connected

        # initialize this here since we may have unit diffs for input-input
        # connections that get filtered out of the connection dict by the
        # time setup_units is called.
        self._unit_diffs = {}

        # for all connections where the source is an input, we want to connect
        # the 'unknown' source for that target to all other inputs that are
        # connected to it
        to_add = []
        for tgt, srcs in iteritems(connections):
            if tgt in input_graph:
                connected_inputs = self._input_inputs[tgt]

                for src, idxs in srcs:
                    if src in unknowns_dict:
                        for new_tgt in connected_inputs:
                            new_idxs = idxs
                            if compute_indices:
                                # follow path to new target, apply src_idxs along the way
                                path = nx.shortest_path(input_graph, tgt, new_tgt)
                                for i, node in enumerate(path[:-1]):
                                    next_idxs = input_graph[node][path[i+1]]['idxs']
                                    if next_idxs is not None:
                                        if new_idxs is not None:
                                            new_idxs = np.array(new_idxs)[next_idxs]
                                        else:
                                            new_idxs = next_idxs
                            to_add.append((new_tgt, (src, new_idxs)))

        for tgt, (src, idxs) in to_add:
            if tgt in connections:
                srcs = connections[tgt]
                if (src, idxs) not in srcs:
                    srcs.append((src, idxs))
            else:
                connections[tgt] = [(src, idxs)]

        # remove all the input to input connections, leaving just one unknown
        # connection to each param
        newconns = {}
        for tgt, srcs in iteritems(connections):
            unknown_srcs = [src for src in srcs if src[0] in unknowns_dict]
            if len(unknown_srcs) > 1:
                src_names = (name for name, idx in unknown_srcs)
                raise RuntimeError("Target '%s' is connected to multiple unknowns: %s" %
                                   (tgt, sorted(src_names)))

            if unknown_srcs:
                newconns[tgt] = unknown_srcs[0]

        connections = newconns

        self._dangling = {}
        for p, prom in iteritems(self.root._sysdata.to_prom_pname):
            if p not in connections:
                if p in input_graph:
                    self._dangling[prom] = \
                        set(nx.node_connected_component(input_graph, p))
                else:
                    self._dangling[prom] = set([p])

        return connections

    def _check_input_diffs(self, connections, params_dict, unknowns_dict):
        """For all sets of connected inputs, find any differences in units
        or initial value.
        """
        input_diffs = {}

        for tgt, connected_inputs in iteritems(self._input_inputs):

            # figure out if any connected inputs have different initial
            # values or different units
            if tgt not in input_diffs:
                for inp in connected_inputs:
                    input_diffs[inp] = ([], [])

                tgt_idx = connected_inputs.index(tgt)
                units = [params_dict[n].get('units') for n in connected_inputs]
                vals = [params_dict[n]['val'] for n in connected_inputs]

                diff_units = []

                for i, u in enumerate(units):
                    if i != tgt_idx and u != units[tgt_idx]:
                        if units[tgt_idx] is None:
                            sname, s = connected_inputs[i], u
                            tname, t = connected_inputs[tgt_idx], units[tgt_idx]
                        else:
                            sname, s = connected_inputs[tgt_idx], units[tgt_idx]
                            tname, t = connected_inputs[i], u

                        # report these in check_setup later
                        self._unit_diffs[(sname, tname)] = (s, t)
                        diff_units.append((connected_inputs[i], u))

                if isinstance(vals[tgt_idx], np.ndarray):
                    diff_vals = [(connected_inputs[i],v) for i,v in
                                   enumerate(vals) if not
                                       (isinstance(v, np.ndarray) and
                                          v.shape==vals[tgt_idx].shape and
                                          (v==vals[tgt_idx]).all())]
                else:
                    diff_vals = [(connected_inputs[i],v) for i,v in
                                     enumerate(vals) if v!=vals[tgt_idx]]

                # if tgt has no unknown source, units MUST match, unless
                # one of them is None. At this point, connections contains
                # only unknown to input connections, so if the target is
                # in connections, it has an unknown source.
                if tgt not in connections:
                    if diff_units:
                        filt = set([u for n,u in diff_units])
                        if None in filt:
                            filt.remove(None)
                        if filt:
                            raise RuntimeError("The following sourceless "
                                "connected inputs have different units: %s" %
                                sorted([(tgt,params_dict[tgt].get('units'))]+
                                                                    diff_units))
                    if diff_vals:
                        msg = ("The following sourceless connected inputs have "
                               "different initial values: "
                               "%s.  Connect one of them to the output of "
                               "an IndepVarComp to ensure that they have the "
                               "same initial value." %
                               (sorted([(tgt,params_dict[tgt]['val'])]+
                                                 diff_vals)))
                        raise RuntimeError(msg)

        # now check for differences in step_size, step_type, or form for
        # promoted inputs
        for promname, absnames in iteritems(self.root._sysdata.to_abs_pnames):
            if len(absnames) > 1:
                step_sizes, step_types, forms = {}, {}, {}
                for name in absnames:
                    meta = self.root._params_dict[name]
                    ss = meta.get('step_size')
                    if ss is not None:
                        step_sizes[ss] = name
                    st = meta.get('step_type')
                    if st is not None:
                        step_types[st] = name
                    f = meta.get('form')
                    if f is not None:
                        forms[f] = name

                if len(step_sizes) > 1:
                    raise RuntimeError("The following parameters have the same "
                                  "promoted name, '%s', but different "
                                  "'step_size' values: %s" % (promname,
                                  sorted([(v,k) for k,v in step_sizes.items()])))

                if len(step_types) > 1:
                    raise RuntimeError("The following parameters have the same "
                                  "promoted name, '%s', but different "
                                  "'step_type' values: %s" % (promname,
                                 sorted([(v,k) for k,v in step_types.items()])))

                if len(forms) > 1:
                    raise RuntimeError("The following parameters have the same "
                                  "promoted name, '%s', but different 'form' "
                                  "values: %s" % (promname,
                                      sorted([(v,k) for k,v in forms.items()])))

        return input_diffs

    def _get_ubc_vars(self, connections):
        """Return a list of any connected inputs that are used before they
        are set by their connected unknowns.
        """
        # this is the order that each component would run in if executed
        # a single time from the root system.
        full_order = {s.pathname : i for i,s in
                     enumerate(self.root.subsystems(recurse=True))}

        ubcs = []
        for tgt, srcs in iteritems(connections):
            tsys = tgt.rsplit('.', 1)[0]
            ssys = srcs[0].rsplit('.', 1)[0]
            if full_order[ssys] > full_order[tsys]:
                ubcs.append(tgt)

        return ubcs

    def setup(self, check=True, out_stream=sys.stdout):
        """Performs all setup of vector storage, data transfer, etc.,
        necessary to perform calculations.

        Args
        ----
        check : bool, optional
            Check for potential issues after setup is complete (the default
            is True)

        out_stream : a file-like object, optional
            Stream where report will be written if check is performed.
        """
        # if we modify the system tree, we'll need to call _init_sys_data,
        # _setup_variables and _setup_connections again
        tree_changed = False

        # call _setup_variables again if we change metadata
        meta_changed = False

        self._probdata = _ProbData()
        if isinstance(self.root.ln_solver, LinearGaussSeidel):
            self._probdata.top_lin_gs = True

        # Give every system an absolute pathname
        self.root._init_sys_data(self.pathname, self._probdata)

        # Returns the parameters and unknowns metadata dictionaries
        # for the root, which has an entry for each variable contained
        # in any child of root. Metadata for each variable will contain
        # the name of the variable relative to that system, the absolute
        # name of the variable, any user defined metadata, and the value,
        # size and/or shape if known. For example:
        #  unknowns_dict['G1.G2.foo.v1'] = {
        #     'pathname' : 'G1.G2.foo.v1', # absolute path from the top
        #     'size' : 1,
        #     'shape' : 1,
        #     'val': 2.5,   # the initial value of that variable (if known)
        #  }
        params_dict, unknowns_dict = self.root._setup_variables()
        self._probdata.params_dict = params_dict
        self._probdata.unknowns_dict = unknowns_dict

        # collect all connections, both implicit and explicit from
        # anywhere in the tree, and put them in a dict where each key
        # is an absolute param name that maps to the absolute name of
        # a single source.
        connections = self._setup_connections(params_dict, unknowns_dict)

        # Allow the user to omit the size of a parameter and pull the size
        # and shape from the connection source.
        for tgt, src in iteritems(connections):
            tmeta = params_dict[tgt]
            if not tmeta.get('pass_by_obj') and tmeta['shape'] == ():

                src_name, src_idx = src
                smeta = unknowns_dict[src_name]

                # Connected with src_indices specified
                if src_idx is not None:
                    size = len(src_idx)
                    tmeta['shape'] = (size, )
                    tmeta['size'] = size
                    tmeta['val'] = smeta['val'][np.array(src_idx)]

                # Regular connection
                else:
                    tmeta['shape'] = smeta['shape']
                    tmeta['size'] = smeta['size']
                    tmeta['val'] = smeta['val']

        # push connection src_indices down into the metadata for all target
        # params in all component level systems, then flag meta_changed so
        # it will get percolated back up to all groups in next setup_vars()
        src_idx_conns = [(tgt, src, idxs) for tgt, (src, idxs) in
                         iteritems(connections) if idxs is not None]
        if src_idx_conns:
            meta_changed = True
            for comp in self.root.components(recurse=True):
                for tgt, src, idxs in src_idx_conns:
                    meta = comp._params_dict.get(tgt)
                    if meta and meta['pathname'] == tgt:
                        meta['src_indices'] = idxs

        # TODO: handle any automatic grouping of systems here...

        # divide MPI communicators among subsystems
        self._setup_communicators()

        # mark any variables in non-local Systems as 'remote'
        for comp in self.root.components(recurse=True):
            if not comp.is_active():
                meta_changed = True
                comp._set_vars_as_remote()

        if MPI:
            for s in self.root.components(recurse=True):
                if s.setup_distrib_idxs is not Component.setup_distrib_idxs:
                    # component defines its own setup_distrib_idxs, so
                    # the metadata will change
                    meta_changed = True

        # All changes to the system tree or variable metadata
        # must be complete at this point.

        # if the system tree has changed, we need to recompute pathnames,
        # variable metadata, and connections
        if tree_changed:
            self.root._init_sys_data(self.pathname, self._probdata)
            params_dict, unknowns_dict = \
                self.root._setup_variables(compute_indices=True)
            connections = self._setup_connections(params_dict, unknowns_dict,
                                                  compute_indices=False)
        elif meta_changed:
            params_dict, unknowns_dict = \
                self.root._setup_variables(compute_indices=True)

        # perform additional checks on connections
        # (e.g. for compatible types and shapes)
        check_connections(connections, params_dict, unknowns_dict, self.root._sysdata.to_prom_name)

        # calculate unit conversions and store in param metadata
        self._setup_units(connections, params_dict, unknowns_dict)

        # propagate top level promoted names, unit conversions,
        # and connections down to all subsystems
        to_prom_name = self.root._sysdata.to_prom_name
        self._probdata.to_prom_name = to_prom_name
        for sub in self.root.subsystems(recurse=True, include_self=True):
            sub.connections = connections

        # set top_promoted_name and unit_conv in top system (all metatdata
        # is shared, so not need to propagate down the tree)
        for path, meta in iteritems(self.root._params_dict):
            meta['top_promoted_name'] = to_prom_name[path]
            unit_conv = params_dict[path].get('unit_conv')
            if unit_conv:
                meta['unit_conv'] = unit_conv

        for path, meta in iteritems(self.root._unknowns_dict):
            meta['top_promoted_name'] = to_prom_name[path]

        # Given connection information, create mapping from system pathname
        # to the parameters that system must transfer data to
        param_owners = _assign_parameters(connections)

        pois = self.driver.desvars_of_interest()
        oois = self.driver.outputs_of_interest()

        self._driver_vois = set()
        for tup in chain(pois, oois):
            self._driver_vois.update(tup)

        # make sure pois and oois all refer to existing vars.
        # NOTE: all variables of interest (includeing POIs) must exist in
        #      the unknowns dict
        promoted_unknowns = self.root._sysdata.to_abs_uname

        parallel_p = False
        for vnames in pois:
            if len(vnames) > 1:
                parallel_p = True
            for v in vnames:
                if v not in promoted_unknowns:
                    raise NameError("Can't find param of interest '%s'." % v)

        parallel_u = False
        for vnames in oois:
            if len(vnames) > 1:
                parallel_u = True
            for v in vnames:
                if v not in promoted_unknowns:
                    raise NameError("Can't find quantity of interest '%s'." % v)

        mode = self._check_for_parallel_derivs(pois, oois, parallel_u, parallel_p)

        self._probdata.relevance = Relevance(self.root, params_dict,
                                             unknowns_dict, connections,
                                             pois, oois, mode)

        # perform auto ordering
        for s in self.root.subgroups(recurse=True, include_self=True):
            # set auto order if order not already set
            if not s._order_set:
                s.set_order(s.list_auto_order()[0])

        # report any differences in units or initial values for
        # sourceless connected inputs
        self._check_input_diffs(connections, params_dict, unknowns_dict)

        # Check for dangling params that have no size or shape
        dangling_params = set([p for p in self.root._params_dict
                               if p not in self.root.connections])
        for param in dangling_params:
            tmeta = self.root._params_dict[param]
            if not tmeta.get('pass_by_obj') and tmeta['shape'] == ():
                msg = "Unconnected param '{}' is missing a shape or default value."
                raise RuntimeError(msg.format(param))

        # create VecWrappers for all systems in the tree.
        self.root._setup_vectors(param_owners, impl=self._impl)

        # Prepare Driver
        self.driver._setup(self.root)

        # get map of vars to VOI indices
        self._poi_indices, self._qoi_indices = self.driver._map_voi_indices()

        # Prepare Solvers
        for sub in self.root.subgroups(recurse=True, include_self=True):
            sub.nl_solver.setup(sub)
            sub.ln_solver.setup(sub)
            sub.precon.setup(sub)

        # Prep for case recording
        self._start_recorders()

        # check for any potential issues
        if check:
            return self.check_setup(out_stream)

        return {}

    def _check_dangling_params(self, out_stream=sys.stdout):
        """ Check for parameters that are not connected to a source/unknown.
        this includes ALL dangling params, both promoted and unpromoted.
        """
        to_prom_name = self.root._sysdata.to_prom_name

        dangling_params = sorted(set([
            to_prom_name[p] for p, m in iteritems(self.root._params_dict)
            if p not in self.root.connections
        ]))
        if dangling_params:
            print("\nThe following parameters have no associated unknowns:",
                  file=out_stream)
            for d in dangling_params:
                print(d, file=out_stream)

        return dangling_params

    def _check_mode(self, out_stream=sys.stdout):
        """ Adjoint vs Forward mode appropriateness """
        if self._calculated_mode != self.root._probdata.relevance.mode:
            print("\nSpecified derivative mode is '%s', but calculated mode is '%s'\n(based "
                  "on param size of %d and unknown size of %d)" % (self.root._probdata.relevance.mode,
                                                                   self._calculated_mode,
                                                                   self._p_length,
                                                                   self._u_length),
                  file=out_stream)

        return (self.root._probdata.relevance.mode, self._calculated_mode)

    def _list_unit_conversions(self, out_stream=sys.stdout):
        """ List all unit conversions being made (including only units on one
        side)"""
        if self._unit_diffs:
            tuples = sorted(iteritems(self._unit_diffs))
            print("\nUnit Conversions", file=out_stream)
            for (src, tgt), (sunit, tunit) in tuples:
                print("%s -> %s : %s -> %s" % (src, tgt, sunit, tunit),
                      file=out_stream)

            return tuples
        return []

    def _check_no_unknown_comps(self, out_stream=sys.stdout):
        """ Check for components without unknowns. """
        nocomps = sorted([c.pathname for c in self.root.components(recurse=True,
                                                                   local=True)
                          if len(c.unknowns) == 0])
        if nocomps:
            print("\nThe following components have no unknowns:", file=out_stream)
            for n in nocomps:
                print(n, file=out_stream)

        return nocomps

    def _check_no_recorders(self, out_stream=sys.stdout):
        """ Check for no case recorder. """
        recorders = []
        recorders.extend(self.driver.recorders)
        for grp in self.root.subgroups(recurse=True, local=True,
                                       include_self=True):
            recorders.extend(grp.nl_solver.recorders)
            recorders.extend(grp.ln_solver.recorders)

        if not recorders:
            print("\nNo recorders have been specified, so no data will be saved.",
                  file=out_stream)

        return recorders

    def _check_no_connect_comps(self, out_stream=sys.stdout):
        """ Check for unconnected components. """
        conn_comps = set([t.rsplit('.', 1)[0]
                          for t in iterkeys(self.root.connections)])
        conn_comps.update([s.rsplit('.', 1)[0]
                           for s, i in itervalues(self.root.connections)])
        noconn_comps = sorted([c.pathname
                               for c in self.root.components(recurse=True, local=True)
                               if c.pathname not in conn_comps])
        if noconn_comps:
            print("\nThe following components have no connections:", file=out_stream)
            for comp in noconn_comps:
                print(comp, file=out_stream)

        return noconn_comps

    def _check_mpi(self, out_stream=sys.stdout):
        """ Some simple MPI checks. """
        if under_mpirun():
            parr = True
            # Indicate that there are no parallel systems if user is running under MPI
            if self.comm.rank == 0:
                for grp in self.root.subgroups(recurse=True, include_self=True):
                    if isinstance(grp, ParallelGroup) or isinstance(grp, ParallelFDGroup):
                        break
                else:
                    parr = False
                    print("\nRunning under MPI, but no ParallelGroups or ParallelFDGroups were found.",
                          file=out_stream)

                mincpu, maxcpu = self.root.get_req_procs()
                if maxcpu is not None and self.comm.size > maxcpu:
                    print("\nmpirun was given %d MPI processes, but the problem can only use %d" %
                          (self.comm.size, maxcpu))

                return (self.comm.size, maxcpu, parr)
        # or any ParalleGroups found when not running under MPI
        else:
            pargrps = []
            for grp in self.root.subgroups(recurse=True, include_self=True):
                if isinstance(grp, ParallelGroup):
                    print("\nFound ParallelGroup '%s', but not running under MPI." %
                          grp.pathname, file=out_stream)
                    pargrps.append(grp.pathname)
            return sorted(pargrps)

    def _check_graph(self, out_stream=sys.stdout):
        """ Check for cycles in group w/o solver. """
        cycles = []
        ooo = []
        for grp in self.root.subgroups(recurse=True, include_self=True):
            graph = grp._get_sys_graph()

            strong = [s for s in nx.strongly_connected_components(graph)
                      if len(s) > 1]

            if strong:
                relstrong = []
                for slist in strong:
                    relstrong.append([])
                    for s in slist:
                        relstrong[-1].append(nearest_child(grp.pathname, s))
                        # sort the cycle systems in execution order
                        subs = [s for s in grp._subsystems]
                        tups = sorted([(subs.index(s),s) for s in relstrong[-1]])
                        relstrong[-1] = [t[1] for t in tups]
                print("Group '%s' has the following cycles: %s" %
                          (grp.pathname, relstrong), file=out_stream)
                cycles.append(relstrong)

            # Components/Systems/Groups are not in the right execution order
            graph, _ = grp._break_cycles(grp.list_order(), graph)

            visited = set()
            out_of_order = {}
            for sub in itervalues(grp._subsystems):
                visited.add(sub.pathname)
                for u, v in nx.dfs_edges(graph, sub.pathname):
                    if v in visited:
                        out_of_order.setdefault(nearest_child(grp.pathname, v),
                                                set()).add(sub.pathname)

            if out_of_order:
                # scope ooo names to group
                for name in out_of_order:
                    out_of_order[name] = sorted([
                        nearest_child(grp.pathname, n) for n in out_of_order[name]
                    ])
                print("Group '%s' has the following out-of-order subsystems:" %
                      grp.pathname, file=out_stream)
                for n, subs in iteritems(out_of_order):
                    print("   %s should run after %s" % (n, subs), file=out_stream)
                ooo.append((grp.pathname, list(iteritems(out_of_order))))
                print("Auto ordering would be: %s" % grp.list_auto_order()[0],
                      file=out_stream)

        return (cycles, sorted(ooo))

    def _check_gmres_under_mpi(self, out_stream=sys.stdout):
        """ warn when using ScipyGMRES solver under MPI.
        """
        if under_mpirun():
            has_parallel = False
            for s in self.root.subgroups(recurse=True, include_self=True):
                if isinstance(s, ParallelGroup):
                    has_parallel = True
                    break

            if has_parallel and isinstance(self.root.ln_solver, ScipyGMRES):
                print("\nScipyGMRES is being used under MPI. Problems can arise "
                      "if a variable of interest (param/objective/constraint) "
                      "does not exist in all MPI processes.", file=out_stream)

    def _check_ubcs(self, out_stream=sys.stdout):
        ubcs = self._get_ubc_vars(self.root.connections)
        if ubcs:
            print("\nThe following params are connected to unknowns that are "
                  "updated out of order, so their initial values will contain "
                  "uninitialized unknown values: %s" % ubcs, file=out_stream)
        return ubcs

    def _check_unmarked_pbos(self, out_stream=sys.stdout):
        pbos = []
        for comp in self.root.components(recurse=True, include_self=True):
            if comp._pbo_warns:
                pbos.append((comp.pathname, comp._pbo_warns))

        if pbos:
            print("\nThe following variables are not differentiable but were "
                  "not labeled by the user as pass_by_obj:", file=out_stream)
            for cname, pbo_warns in sorted(pbos, key=lambda x: x[0]):
                for vname, val in pbo_warns:
                    print("%s: type %s" % ('.'.join((cname, vname)),
                          type(val).__name__), file=out_stream)

        return pbos

    def check_setup(self, out_stream=sys.stdout):
        """Write a report to the given stream indicating any potential problems
        found with the current configuration of this ``Problem``.

        Args
        ----
        out_stream : a file-like object, optional
            Stream where report will be written.
        """
        print("##############################################", file=out_stream)
        print("Setup: Checking for potential issues...", file=out_stream)

        results = {}  # dict of results for easier testing
        results['unit_diffs'] = self._list_unit_conversions(out_stream)
<<<<<<< HEAD
        results['recorders'] = self._check_no_recorders(out_stream)
        results['mpi'] = self._check_mpi(out_stream)
=======
>>>>>>> 45f6b607
        results['dangling_params'] = self._check_dangling_params(out_stream)
        results['mode'] = self._check_mode(out_stream)
        results['no_unknown_comps'] = self._check_no_unknown_comps(out_stream)
        results['no_connect_comps'] = self._check_no_connect_comps(out_stream)
        results['cycles'], results['out_of_order'] = self._check_graph(out_stream)
        results['ubcs'] = self._check_ubcs(out_stream)
        results['solver_issues'] = self._check_gmres_under_mpi(out_stream)
        results['unmarked_pbos'] = self._check_unmarked_pbos(out_stream)

        # TODO: Incomplete optimization driver configuration
        # TODO: Parallelizability for users running serial models
        # TODO: io state of recorder-specific files?

        # loop over subsystems and let them add any specific checks to the stream
        for s in self.root.subsystems(recurse=True, local=True, include_self=True):
            stream = cStringIO()
            s.check_setup(out_stream=stream)
            content = stream.getvalue()
            if content:
                print("%s:\n%s\n" % (s.pathname, content), file=out_stream)
                results["@%s" % s.pathname] = content

        print("\nSetup: Check complete.", file=out_stream)
        print("##############################################\n", file=out_stream)

        return results

    def run(self):
        """ Runs the Driver in self.driver. """
        if self.root.is_active():
            self.driver.run(self)

    def _mode(self, mode, indep_list, unknown_list):
        """ Determine the mode based on precedence. The mode in `mode` is
        first. If that is 'auto', then the mode in root.ln_options takes
        precedence. If that is 'auto', then mode is determined by the width
        of the independent variable and quantity space."""

        self._p_length = 0
        self._u_length = 0
        uset = set()
        for unames in unknown_list:
            if isinstance(unames, tuple):
                uset.update(unames)
            else:
                uset.add(unames)
        pset = set()
        for pnames in indep_list:
            if isinstance(pnames, tuple):
                pset.update(pnames)
            else:
                pset.add(pnames)

        to_prom_name = self.root._sysdata.to_prom_name

        for path, meta in chain(iteritems(self.root._unknowns_dict),
                                iteritems(self.root._params_dict)):
            prom_name = to_prom_name[path]
            if prom_name in uset:
                self._u_length += meta['size']
                uset.remove(prom_name)
            if prom_name in pset:
                self._p_length += meta['size']
                pset.remove(prom_name)

        if uset:
            raise RuntimeError("Can't determine size of unknowns %s." % list(uset))
        if pset:
            raise RuntimeError("Can't determine size of params %s." % list(pset))

        # Choose mode based on size
        if self._p_length > self._u_length:
            self._calculated_mode = 'rev'
        else:
            self._calculated_mode = 'fwd'

        if mode == 'auto':
            mode = self.root.ln_solver.options['mode']
            if mode == 'auto':
                mode = self._calculated_mode

        return mode

    def calc_gradient(self, indep_list, unknown_list, mode='auto',
                      return_format='array', dv_scale=None, cn_scale=None,
                      sparsity=None):
        """ Returns the gradient for the system that is slotted in
        self.root. This function is used by the optimizer but also can be
        used for testing derivatives on your model.

        Args
        ----
        indep_list : list of strings
            List of independent variable names that derivatives are to
            be calculated with respect to. All params must have a IndepVarComp.

        unknown_list : list of strings
            List of output or state names that derivatives are to
            be calculated for. All must be valid unknowns in OpenMDAO.

        mode : string, optional
            Deriviative direction, can be 'fwd', 'rev', 'fd', or 'auto'.
            Default is 'auto', which uses mode specified on the linear solver
            in root.

        return_format : string, optional
            Format for the derivatives, can be 'array' or 'dict'.

        dv_scale : dict, optional
            Dictionary of driver-defined scale factors on the design variables.

        cn_scale : dict, optional
            Dictionary of driver-defined scale factors on the constraints.

        sparsity : dict, optional
            Dictionary that gives the relevant design variables for each
            constraint. This option is only supported in the `dict` return
            format.

        Returns
        -------
        ndarray or dict
            Jacobian of unknowns with respect to params.
        """
        if mode not in ['auto', 'fwd', 'rev', 'fd']:
            msg = "mode must be 'auto', 'fwd', 'rev', or 'fd'"
            raise ValueError(msg)

        if return_format not in ['array', 'dict']:
            msg = "return_format must be 'array' or 'dict'"
            raise ValueError(msg)

        # Either analytic or finite difference
        if mode == 'fd' or self.root.fd_options['force_fd']:
            return self._calc_gradient_fd(indep_list, unknown_list,
                                          return_format, dv_scale=dv_scale,
                                          cn_scale=cn_scale, sparsity=sparsity)
        else:
            return self._calc_gradient_ln_solver(indep_list, unknown_list,
                                                 return_format, mode,
                                                 dv_scale=dv_scale,
                                                 cn_scale=cn_scale,
                                                 sparsity=sparsity)

    def _calc_gradient_fd(self, indep_list, unknown_list, return_format,
                          dv_scale=None, cn_scale=None, sparsity=None):
        """ Returns the finite differenced gradient for the system that is slotted in
        self.root.

        Args
        ----
        indep_list : list of strings
            List of independent variable names that derivatives are to
            be calculated with respect to. All params must have a IndepVarComp.

        unknown_list : list of strings
            List of output or state names that derivatives are to
            be calculated for. All must be valid unknowns in OpenMDAO.

        return_format : string
            Format for the derivatives, can be 'array' or 'dict'.

        dv_scale : dict, optional
            Dictionary of driver-defined scale factors on the design variables.

        cn_scale : dict, optional
            Dictionary of driver-defined scale factors on the constraints.

        sparsity : dict, optional
            Dictionary that gives the relevant design variables for each
            constraint. This option is only supported in the `dict` return
            format.

        Returns
        -------
        ndarray or dict
            Jacobian of unknowns with respect to params.
        """
        root = self.root
        unknowns = root.unknowns
        params = root.params

        to_prom_name = root._sysdata.to_prom_name
        to_abs_pnames = root._sysdata.to_abs_pnames
        to_abs_uname = root._sysdata.to_abs_uname

        if dv_scale is None:
            dv_scale = {}
        if cn_scale is None:
            cn_scale = {}

        abs_params = []
        for name in indep_list:

            if name in unknowns:
                name = to_abs_uname[name]

            for tgt, (src, idxs) in iteritems(root.connections):
                if name == src:
                    name = tgt
                    break

            abs_params.append(name)

        Jfd = root.fd_jacobian(params, unknowns, root.resids, total_derivs=True,
                               fd_params=abs_params, fd_unknowns=unknown_list,
                               poi_indices=self._poi_indices,
                               qoi_indices=self._qoi_indices)

        def get_fd_ikey(ikey):
            # FD Input keys are a little funny....
            if isinstance(ikey, tuple):
                ikey = ikey[0]

            fd_ikey = ikey

            if fd_ikey not in params:
                # The user sometimes specifies the parameter output
                # name instead of its target because it is more
                # convenient
                for tgt, (src, idxs) in iteritems(root.connections):
                    if src == ikey:
                        fd_ikey = tgt
                        break

                # We need the absolute name, but the fd Jacobian
                # holds relative promoted inputs
                if fd_ikey not in params:
                    for key, meta in iteritems(params):
                        if to_prom_name[key] == fd_ikey:
                            fd_ikey = meta['pathname']
                            break

            return fd_ikey

        if return_format == 'dict':
            J = {}
            for okey in unknown_list:
                J[okey] = {}
                for j, ikey in enumerate(indep_list):

                    # Support sparsity
                    if sparsity is not None:
                        if ikey not in sparsity[okey]:
                            continue

                    abs_ikey = abs_params[j]
                    fd_ikey = get_fd_ikey(abs_ikey)

                    # Support for IndepVarComps that are buried in sub-Groups
                    if (okey, fd_ikey) not in Jfd:
                        fd_ikey = to_abs_pnames[fd_ikey][0]

                    J[okey][ikey] = Jfd[(okey, fd_ikey)]

                    # Driver scaling
                    if ikey in dv_scale:
                        J[okey][ikey] *= dv_scale[ikey]
                    if okey in cn_scale:
                        J[okey][ikey] *= cn_scale[okey]

        else:
            usize = 0
            psize = 0
            for u in unknown_list:
                if u in self._qoi_indices:
                    idx = self._qoi_indices[u]
                    usize += len(idx)
                else:
                    usize += self.root.unknowns.metadata(u)['size']
            for p in indep_list:
                if p in self._poi_indices:
                    idx = self._poi_indices[p]
                    psize += len(idx)
                else:
                    psize += self.root.unknowns.metadata(p)['size']
            J = np.zeros((usize, psize))

            ui = 0
            for u in unknown_list:
                pi = 0
                for j, p in enumerate(indep_list):
                    abs_ikey = abs_params[j]
                    fd_ikey = get_fd_ikey(abs_ikey)

                    # Support for IndepVarComps that are buried in sub-Groups
                    if (u, fd_ikey) not in Jfd:
                        fd_ikey = to_abs_pnames[fd_ikey][0]

                    pd = Jfd[u, fd_ikey]
                    rows, cols = pd.shape

                    for row in range(0, rows):
                        for col in range(0, cols):
                            J[ui+row][pi+col] = pd[row][col]
                            # Driver scaling
                            if p in dv_scale:
                                J[ui+row][pi+col] *= dv_scale[p]
                            if u in cn_scale:
                                J[ui+row][pi+col] *= cn_scale[u]
                    pi += cols
                ui += rows
        return J

    def _calc_gradient_ln_solver(self, indep_list, unknown_list, return_format, mode,
                                 dv_scale=None, cn_scale=None, sparsity=None):
        """ Returns the gradient for the system that is slotted in
        self.root. The gradient is calculated using root.ln_solver.

        Args
        ----
        indep_list : list of strings
            List of independent variable names that derivatives are to
            be calculated with respect to. All params must have a IndepVarComp.

        unknown_list : list of strings
            List of output or state names that derivatives are to
            be calculated for. All must be valid unknowns in OpenMDAO.

        return_format : string
            Format for the derivatives, can be 'array' or 'dict'.

        mode : string
            Deriviative direction, can be 'fwd', 'rev', 'fd', or 'auto'.
            Default is 'auto', which uses mode specified on the linear solver
            in root.

        dv_scale : dict, optional
            Dictionary of driver-defined scale factors on the design variables.

        cn_scale : dict, optional
            Dictionary of driver-defined scale factors on the constraints.

        sparsity : dict, optional
            Dictionary that gives the relevant design variables for each
            constraint. This option is only supported in the `dict` return
            format.

        Returns
        -------
        ndarray or dict
            Jacobian of unknowns with respect to params.
        """

        root = self.root
        relevance = root._probdata.relevance
        unknowns = root.unknowns
        unknowns_dict = root._unknowns_dict
        to_abs_uname = root._sysdata.to_abs_uname
        comm = root.comm
        iproc = comm.rank
        nproc = comm.size
        owned = root._owning_ranks

        if dv_scale is None:
            dv_scale = {}
        if cn_scale is None:
            cn_scale = {}

        # Respect choice of mode based on precedence.
        # Call arg > ln_solver option > auto-detect
        mode = self._mode(mode, indep_list, unknown_list)

        fwd = mode == 'fwd'

        # Prepare model for calculation
        root.clear_dparams()
        for names in root._probdata.relevance.vars_of_interest(mode):
            for name in names:
                if name in root.dumat:
                    root.dumat[name].vec[:] = 0.0
                    root.drmat[name].vec[:] = 0.0
        root.dumat[None].vec[:] = 0.0
        root.drmat[None].vec[:] = 0.0

        # Linearize Model
        root._sys_linearize(root.params, unknowns, root.resids)

        # Initialize Jacobian
        if return_format == 'dict':
            J = {}
            for okeys in unknown_list:
                if isinstance(okeys, str):
                    okeys = (okeys,)
                for okey in okeys:
                    J[okey] = {}
                    for ikeys in indep_list:
                        if isinstance(ikeys, str):
                            ikeys = (ikeys,)
                        for ikey in ikeys:

                            # Support sparsity
                            if sparsity is not None:
                                if ikey not in sparsity[okey]:
                                    continue

                            J[okey][ikey] = None
        else:
            usize = 0
            psize = 0
            Jslices = {}
            for u in unknown_list:
                start = usize
                if u in self._qoi_indices:
                    idx = self._qoi_indices[u]
                    usize += len(idx)
                else:
                    usize += self.root.unknowns.metadata(u)['size']
                Jslices[u] = slice(start, usize)

            for p in indep_list:
                start = psize
                if p in self._poi_indices:
                    idx = self._poi_indices[p]
                    psize += len(idx)
                else:
                    psize += unknowns.metadata(p)['size']
                Jslices[p] = slice(start, psize)
            J = np.zeros((usize, psize))

        if fwd:
            input_list, output_list = indep_list, unknown_list
            poi_indices, qoi_indices = self._poi_indices, self._qoi_indices
            in_scale, un_scale = dv_scale, cn_scale
        else:
            input_list, output_list = unknown_list, indep_list
            qoi_indices, poi_indices = self._poi_indices, self._qoi_indices
            in_scale, un_scale = cn_scale, dv_scale

        # Process our inputs/outputs of interest for parallel groups
        all_vois = self.root._probdata.relevance.vars_of_interest(mode)

        input_set = set()
        for inp in input_list:
            if isinstance(inp, str):
                input_set.add(inp)
            else:
                input_set.update(inp)

        # Our variables of interest include all sets for which at least
        # one variable is requested.
        voi_sets = []
        for voi_set in all_vois:
            for voi in voi_set:
                if voi in input_set:
                    voi_sets.append(voi_set)
                    break

        # Add any variables that the user "forgot". TODO: This won't be
        # necessary when we have an API to automatically generate the
        # IOI and OOI.
        flat_voi = [item for sublist in all_vois for item in sublist]
        for items in input_list:
            if isinstance(items, str):
                items = (items,)
            for item in items:
                if item not in flat_voi:
                    # Put them in serial groups
                    voi_sets.append((item,))

        voi_srcs = {}

        # If Forward mode, solve linear system for each param
        # If Adjoint mode, solve linear system for each unknown
        for params in voi_sets:
            rhs = OrderedDict()
            voi_idxs = {}

            old_size = None

            # Allocate all of our Right Hand Sides for this parallel set.
            for voi in params:
                vkey = self._get_voi_key(voi, params)

                duvec = self.root.dumat[vkey]
                rhs[vkey] = np.zeros((len(duvec.vec), ))

                voi_srcs[vkey] = voi
                if voi in duvec:
                    in_idxs = duvec._get_local_idxs(voi, poi_indices)
                else:
                    in_idxs = []

                if len(in_idxs) == 0:
                    in_idxs = np.arange(0, unknowns_dict[to_abs_uname[voi]]['size'], dtype=int)

                if old_size is None:
                    old_size = len(in_idxs)
                elif old_size != len(in_idxs):
                    raise RuntimeError("Indices within the same VOI group must be the same size, but"
                                       " in the group %s, %d != %d" % (params, old_size, len(in_idxs)))
                voi_idxs[vkey] = in_idxs

            # at this point, we know that for all vars in the current
            # group of interest, the number of indices is the same. We loop
            # over the *size* of the indices and use the loop index to look
            # up the actual indices for the current members of the group
            # of interest.
            for i in range(len(in_idxs)):
                for voi in params:
                    vkey = self._get_voi_key(voi, params)
                    rhs[vkey][:] = 0.0
                    # only set a 1.0 in the entry if that var is 'owned' by this rank
                    if self.root._owning_ranks[voi_srcs[vkey]] == iproc:
                        rhs[vkey][voi_idxs[vkey][i]] = 1.0

                # Solve the linear system
                dx_mat = root.ln_solver.solve(rhs, root, mode)

                for param, dx in iteritems(dx_mat):
                    vkey = self._get_voi_key(param, params)
                    if param is None:
                        param = params[0]

                    for item in output_list:

                        # Support sparsity
                        if sparsity is not None:
                            if fwd and param not in sparsity[item]:
                                continue
                            elif not fwd and item not in sparsity[param]:
                                continue

                        if relevance.is_relevant(vkey, item):
                            if fwd or owned[item] == iproc:
                                out_idxs = self.root.dumat[vkey]._get_local_idxs(item,
                                                                                 qoi_indices,
                                                                                 get_slice=True)
                                dxval = dx[out_idxs]
                                if dxval.size == 0:
                                    dxval = None
                            else:
                                dxval = None
                            if nproc > 1:
                                # TODO: make this use Bcast for efficiency
                                dxval = comm.bcast(dxval, root=owned[item])
                        else:  # irrelevant variable.  just give'em zeros
                            if item in qoi_indices:
                                zsize = len(qoi_indices[item])
                            else:
                                zsize = unknowns.metadata(item)['size']
                            dxval = np.zeros(zsize)

                        if dxval is not None:
                            nk = len(dxval)

                            if return_format == 'dict':
                                if fwd:
                                    if J[item][param] is None:
                                        J[item][param] = np.zeros((nk, len(in_idxs)))
                                    J[item][param][:, i] = dxval

                                    # Driver scaling
                                    if param in in_scale:
                                        J[item][param][:, i] *= in_scale[param]
                                    if item in un_scale:
                                        J[item][param][:, i] *= un_scale[item]
                                else:
                                    if J[param][item] is None:
                                        J[param][item] = np.zeros((len(in_idxs), nk))
                                    J[param][item][i, :] = dxval

                                    # Driver scaling
                                    if param in in_scale:
                                        J[param][item][i, :] *= in_scale[param]
                                    if item in un_scale:
                                        J[param][item][i, :] *= un_scale[item]

                            else:
                                if fwd:
                                    J[Jslices[item], Jslices[param].start+i] = dxval

                                    # Driver scaling
                                    if param in in_scale:
                                        J[Jslices[item], Jslices[param].start+i] *= in_scale[param]
                                    if item in un_scale:
                                        J[Jslices[item], Jslices[param].start+i] *= un_scale[item]

                                else:
                                    J[Jslices[param].start+i, Jslices[item]] = dxval

                                    # Driver scaling
                                    if param in in_scale:
                                        J[Jslices[param].start+i, Jslices[item]] *= in_scale[param]
                                    if item in un_scale:
                                        J[Jslices[param].start+i, Jslices[item]] *= un_scale[item]

        # Clean up after ourselves
        root.clear_dparams()

        return J

    def _get_voi_key(self, voi, grp):
        """Return the voi name, which allows for parallel derivative calculations
        (currently only works with LinearGaussSeidel), or None for those
        solvers that can only do a single linear solve at a time.
        """
        if (voi in self._driver_vois and
                isinstance(self.root.ln_solver, LinearGaussSeidel)):
            if (len(grp) > 1 or
                    self.root.ln_solver.options['single_voi_relevance_reduction']):
                return voi

        return None

    def check_partial_derivatives(self, out_stream=sys.stdout):
        """ Checks partial derivatives comprehensively for all components in
        your model.

        Args
        ----

        out_stream : file_like
            Where to send human readable output. Default is sys.stdout. Set to
            None to suppress.

        Returns
        -------
        Dict of Dicts of Dicts

        First key is the component name;
        2nd key is the (output, input) tuple of strings;
        third key is one of ['rel error', 'abs error', 'magnitude', 'J_fd', 'J_fwd', 'J_rev'];

        For 'rel error', 'abs error', 'magnitude' the value is:

            A tuple containing norms for forward - fd, adjoint - fd, forward - adjoint using the best case fdstep

        For 'J_fd', 'J_fwd', 'J_rev' the value is:

            A numpy array representing the computed Jacobian for the three different methods of computation

        """

        root = self.root

        # Linearize the model
        root._sys_linearize(root.params, root.unknowns, root.resids)

        if out_stream is not None:
            out_stream.write('Partial Derivatives Check\n\n')

        data = {}

        # Derivatives should just be checked without parallel adjoint for now.
        voi = None

        # Check derivative calculations for all comps at every level of the
        # system hierarchy.
        for comp in root.components(recurse=True):
            cname = comp.pathname

            # No need to check comps that don't have any derivs.
            if comp.fd_options['force_fd']:
                continue

            # IndepVarComps are just clutter too.
            if isinstance(comp, IndepVarComp):
                continue

            data[cname] = {}
            jac_fwd = {}
            jac_rev = {}
            jac_fd = {}

            params = comp.params
            unknowns = comp.unknowns
            resids = comp.resids
            dparams = comp.dpmat[voi]
            dunknowns = comp.dumat[voi]
            dresids = comp.drmat[voi]

            # Skip if all of our inputs are unconnected.
            if len(dparams) == 0:
                continue

            if out_stream is not None:
                out_stream.write('-'*(len(cname)+15) + '\n')
                out_stream.write("Component: '%s'\n" % cname)
                out_stream.write('-'*(len(cname)+15) + '\n')

            # Figure out implicit states for this comp
            states = [n for n, m in iteritems(comp.unknowns) if m.get('state')]

            # Create all our keys and allocate Jacs
            for p_name in chain(dparams, states):

                dinputs = dunknowns if p_name in states else dparams
                p_size = np.size(dinputs[p_name])

                # Check dimensions of user-supplied Jacobian
                for u_name in unknowns:

                    u_size = np.size(dunknowns[u_name])
                    if comp._jacobian_cache:

                        # We can perform some additional helpful checks.
                        if (u_name, p_name) in comp._jacobian_cache:

                            user = comp._jacobian_cache[(u_name, p_name)].shape

                            # User may use floats for scalar jacobians
                            if len(user) < 2:
                                user = (user[0], 1)

                            if user[0] != u_size or user[1] != p_size:
                                msg = "derivative in component '{}' of '{}' wrt '{}' is the wrong size. " + \
                                      "It should be {}, but got {}"
                                msg = msg.format(cname, u_name, p_name, (u_size, p_size), user)
                                raise ValueError(msg)

                    jac_fwd[(u_name, p_name)] = np.zeros((u_size, p_size))
                    jac_rev[(u_name, p_name)] = np.zeros((u_size, p_size))

            # Reverse derivatives first
            for u_name in dresids:
                u_size = np.size(dunknowns[u_name])

                # Send columns of identity
                for idx in range(u_size):
                    dresids.vec[:] = 0.0
                    root.clear_dparams()
                    dunknowns.vec[:] = 0.0

                    dresids._dat[u_name].val[idx] = 1.0
                    try:
                        comp.apply_linear(params, unknowns, dparams,
                                          dunknowns, dresids, 'rev')
                    finally:
                        dparams._apply_unit_derivatives()

                    for p_name in chain(dparams, states):

                        dinputs = dunknowns if p_name in states else dparams
                        jac_rev[(u_name, p_name)][idx, :] = dinputs._dat[p_name].val

            # Forward derivatives second
            for p_name in chain(dparams, states):

                dinputs = dunknowns if p_name in states else dparams
                p_size = np.size(dinputs[p_name])

                # Send columns of identity
                for idx in range(p_size):
                    dresids.vec[:] = 0.0
                    root.clear_dparams()
                    dunknowns.vec[:] = 0.0

                    dinputs._dat[p_name].val[idx] = 1.0
                    dparams._apply_unit_derivatives()
                    comp.apply_linear(params, unknowns, dparams,
                                      dunknowns, dresids, 'fwd')

                    for u_name, u_val in dresids.veciter():
                        jac_fwd[(u_name, p_name)][:, idx] = u_val

            # Finite Difference goes last
            dresids.vec[:] = 0.0
            root.clear_dparams()
            dunknowns.vec[:] = 0.0

            # Component can request to use complex step.
            if comp.fd_options['form'] == 'complex_step':
                fd_func = comp.complex_step_jacobian
            else:
                fd_func = comp.fd_jacobian

            jac_fd = fd_func(params, unknowns, resids)

            # Assemble and Return all metrics.
            _assemble_deriv_data(chain(dparams, states), resids, data[cname],
                                 jac_fwd, jac_rev, jac_fd, out_stream,
                                 c_name=cname)

        return data

    def check_total_derivatives(self, out_stream=sys.stdout):
        """ Checks total derivatives for problem defined at the top.

        Args
        ----

        out_stream : file_like
            Where to send human readable output. Default is sys.stdout. Set to
            None to suppress.

        Returns
        -------
        Dict of Dicts of Tuples of Floats

        First key is the (output, input) tuple of strings; second key is one
        of ['rel error', 'abs error', 'magnitude', 'fdstep']; Tuple contains
        norms for forward - fd, adjoint - fd, forward - adjoint using the
        best case fdstep.
        """

        if out_stream is not None:
            out_stream.write('Total Derivatives Check\n\n')

        # Params and Unknowns that we provide at this level.
        abs_indep_list = self.root._get_fd_params()
        param_srcs = [self.root.connections[p] for p in abs_indep_list]
        unknown_list = self.root._get_fd_unknowns()

        # Convert absolute parameter names to promoted ones because it is
        # easier for the user to read.
        to_prom_name = self.root._sysdata.to_prom_name
        indep_list = [
            to_prom_name[p] for p, idxs in param_srcs
        ]

        # Calculate all our Total Derivatives
        Jfor = self.calc_gradient(indep_list, unknown_list, mode='fwd',
                                  return_format='dict')
        Jrev = self.calc_gradient(indep_list, unknown_list, mode='rev',
                                  return_format='dict')
        Jfd = self.calc_gradient(indep_list, unknown_list, mode='fd',
                                 return_format='dict')

        Jfor = _jac_to_flat_dict(Jfor)
        Jrev = _jac_to_flat_dict(Jrev)
        Jfd = _jac_to_flat_dict(Jfd)

        # Assemble and Return all metrics.
        data = {}
        _assemble_deriv_data(indep_list, unknown_list, data,
                             Jfor, Jrev, Jfd, out_stream)

        return data

    def _start_recorders(self):
        """ Prepare recorders for recording."""
        exclude = set([])

        self.driver.recorders.startup(self.root)
        self.driver.recorders.record_metadata(self.root, exclude=exclude)

        for group in self.root.subgroups(recurse=True, include_self=True):
            for solver in (group.nl_solver, group.ln_solver):
                solver.recorders.startup(group)
                solver.recorders.record_metadata(self.root, exclude=exclude)

    def _check_for_parallel_derivs(self, params, unknowns, par_u, par_p):
        """ Checks a system hiearchy to make sure that no settings violate the
        assumptions needed for parallel dervivative calculation. Returns the
        mode that the system needs to use.
        """

        mode = self._mode('auto', params, unknowns)

        if mode == 'fwd':
            has_parallel_derivs = par_p
        else:
            has_parallel_derivs = par_u

        # the type of the root linear solver determines whether we solve
        # multiple RHS in parallel. Currently only LinearGaussSeidel can
        # support this.
        if (isinstance(self.root.ln_solver, LinearGaussSeidel) and
                self.root.ln_solver.options['single_voi_relevance_reduction']) \
                and has_parallel_derivs:

            for sub in self.root.subgroups(recurse=True):
                sub_mode = sub.ln_solver.options['mode']

                # Modes must match root for all subs
                if isinstance(sub.ln_solver, LinearGaussSeidel) and sub_mode not in (mode, 'auto'):
                    msg = "Group '{name}' has mode '{submode}' but the root group has mode '{rootmode}'." \
                          " Modes must match to use parallel derivative groups."
                    msg = msg.format(name=sub.name, submode=sub_mode, rootmode=mode)
                    raise RuntimeError(msg)

        return mode

    def _json_system_tree(self):
        """ Returns a json representation of the system hierarchy for the
        model in root.

        Returns
        -------
        json string
        """

        def _tree_dict(system):
            dct = OrderedDict()
            for s in system.subsystems(recurse=True):
                if isinstance(s, Group):
                    dct[s.name] = _tree_dict(s)
                else:
                    dct[s.name] = OrderedDict()
                    for vname, meta in iteritems(s.unknowns):
                        dct[s.name][vname] = m = meta.copy()
                        for mname in m:
                            if isinstance(m[mname], np.ndarray):
                                m[mname] = m[mname].tolist()
            return dct

        tree = OrderedDict()
        tree['root'] = _tree_dict(self.root)
        return json.dumps(tree)

    def _json_dependencies(self):
        """ Returns a json representation of the data dependency graph for
        the model in root..

        Returns
        -------
        A json string with a dependency matrix and a list of variable
        name labels.
        """
        return self.root._probdata.relevance.json_dependencies()

    def _setup_communicators(self):
        if self.comm is None:
            self.comm = self._impl.world_comm()

        # first determine how many procs that root can possibly use
        minproc, maxproc = self.root.get_req_procs()
        if MPI:
            if not (maxproc is None or maxproc >= self.comm.size):
                # we have more procs than we can use, so just raise an
                # exception to encourage the user not to waste resources :)
                raise RuntimeError("This problem was given %d MPI processes, "
                                   "but it requires between %d and %d." %
                                   (self.comm.size, minproc, maxproc))
            elif self.comm.size < minproc:
                if maxproc is None:
                    maxproc = '(any)'
                raise RuntimeError("This problem was given %d MPI processes, "
                                   "but it requires between %s and %s." %
                                   (self.comm.size, minproc, maxproc))

        self.root._setup_communicators(self.comm)

    def _setup_units(self, connections, params_dict, unknowns_dict):
        """
        Calculate unit conversion factors for any connected
        variables having different units and store them in params_dict.

        Args
        ----
        connections : dict
            A dict of target variables (absolute name) mapped
            to the absolute name of their source variable and the
            relevant indices of that source if applicable.

        params_dict : OrderedDict
            A dict of parameter metadata for the whole `Problem`.

        unknowns_dict : OrderedDict
            A dict of unknowns metadata for the whole `Problem`.
        """

        to_prom_name = self.root._sysdata.to_prom_name

        for target, (source, idxs) in iteritems(connections):
            tmeta = params_dict[target]
            smeta = unknowns_dict[source]

            # units must be in both src and target to have a conversion
            if 'units' not in tmeta or 'units' not in smeta:
                # for later reporting in check_setup, keep track of any unit differences,
                # even for connections where one side has units and the other doesn't
                if 'units' in tmeta or 'units' in smeta:
                    self._unit_diffs[(source, target)] = (smeta.get('units'),
                                                          tmeta.get('units'))
                continue

            src_unit = smeta['units']
            tgt_unit = tmeta['units']

            try:
                scale, offset = get_conversion_tuple(src_unit, tgt_unit)
            except TypeError as err:
                if str(err) == "Incompatible units":
                    msg = "Unit '{s[units]}' in source '{sprom}' "\
                        "is incompatible with unit '{t[units]}' "\
                        "in target '{tprom}'.".format(s=smeta, t=tmeta,
                                                                 sprom=to_prom_name[source],
                                                                 tprom=to_prom_name[target])
                    raise TypeError(msg)
                else:
                    raise

            # If units are not equivalent, store unit conversion tuple
            # in the parameter metadata
            if scale != 1.0 or offset != 0.0:
                tmeta['unit_conv'] = (scale, offset)
                self._unit_diffs[(source, target)] = (smeta.get('units'),
                                                      tmeta.get('units'))

    def _get_implicit_connections(self):
        """
        Finds all matches between promoted names of parameters and unknowns
        in this `Problem`.  Any matches imply an implicit connection.
        All connections are expressed using absolute pathnames.

        Returns
        -------
        dict
            implicit connections in this `Problem`, represented as a mapping
            from the pathname of the target to the pathname of the source

        dict
            parameters in this `Problem` that are not implicitly connected,
            represented as a mapping from the promoted name of the parameter
            to it's pathname

        Raises
        ------
        RuntimeError
            if a a promoted variable name matches multiple unknowns
        """

        connections = {}
        dangling = {}

        abs_unames = self.root._sysdata.to_abs_uname

        for prom_name, pabs_list in iteritems(self.root._sysdata.to_abs_pnames):
            if prom_name in abs_unames:  # param has a src in unknowns
                uprom = abs_unames[prom_name]
                for pabs in pabs_list:
                    connections[pabs] = ((uprom, None),)
            else:
                dangling.setdefault(prom_name, set()).update(pabs_list)

        return connections, dangling

    def print_all_convergence(self):
        """ Sets iprint to True for all solvers and subsolvers in the model."""

        root = self.root
        root.ln_solver.print_all_convergence()
        root.nl_solver.print_all_convergence()
        for grp in root.subgroups(recurse=True):
            grp.ln_solver.print_all_convergence()
            grp.nl_solver.print_all_convergence()


def _assign_parameters(connections):
    """Map absolute system names to the absolute names of the
    parameters they transfer data to.
    """
    param_owners = {}

    for par, (unk, idxs) in iteritems(connections):
        param_owners.setdefault(get_common_ancestor(par, unk), []).append(par)

    return param_owners


def _jac_to_flat_dict(jac):
    """ Converts a double `dict` jacobian to a flat `dict` Jacobian. Keys go
    from [out][in] to [out,in].

    Args
    ----

    jac : dict of dicts of ndarrays
        Jacobian that comes from calc_gradient when the return_type is 'dict'.

    Returns
    -------

    dict of ndarrays"""

    new_jac = {}
    for key1, val1 in iteritems(jac):
        for key2, val2 in iteritems(val1):
            new_jac[(key1, key2)] = val2

    return new_jac


def _assemble_deriv_data(params, resids, cdata, jac_fwd, jac_rev, jac_fd,
                         out_stream, c_name='root'):
    """ Assembles dictionaries and prints output for check derivatives
    functions. This is used by both the partial and total derivative
    checks."""
    started = False

    for p_name in params:
        for u_name in resids:

            key = (u_name, p_name)

            # Ignore non-differentiables
            if key not in jac_fd:
                continue

            ldata = cdata[key] = {}

            Jsub_fd = jac_fd[key]

            Jsub_for = jac_fwd[key]
            Jsub_rev = jac_rev[key]

            ldata['J_fd'] = Jsub_fd
            ldata['J_fwd'] = Jsub_for
            ldata['J_rev'] = Jsub_rev

            magfor = np.linalg.norm(Jsub_for)
            magrev = np.linalg.norm(Jsub_rev)
            magfd = np.linalg.norm(Jsub_fd)

            ldata['magnitude'] = (magfor, magrev, magfd)

            abs1 = np.linalg.norm(Jsub_for - Jsub_fd)
            abs2 = np.linalg.norm(Jsub_rev - Jsub_fd)
            abs3 = np.linalg.norm(Jsub_for - Jsub_rev)

            ldata['abs error'] = (abs1, abs2, abs3)

            if magfd == 0.0:
                rel1 = rel2 = rel3 = float('nan')
            else:
                rel1 = np.linalg.norm(Jsub_for - Jsub_fd)/magfd
                rel2 = np.linalg.norm(Jsub_rev - Jsub_fd)/magfd
                rel3 = np.linalg.norm(Jsub_for - Jsub_rev)/magfd

            ldata['rel error'] = (rel1, rel2, rel3)

            if out_stream is None:
                continue

            if started is True:
                out_stream.write(' -'*30 + '\n')
            else:
                started = True

            # Optional file_like output
            out_stream.write("  %s: '%s' wrt '%s'\n\n" % (c_name, u_name, p_name))

            out_stream.write('    Forward Magnitude : %.6e\n' % magfor)
            out_stream.write('    Reverse Magnitude : %.6e\n' % magrev)
            out_stream.write('         Fd Magnitude : %.6e\n\n' % magfd)

            out_stream.write('    Absolute Error (Jfor - Jfd) : %.6e\n' % abs1)
            out_stream.write('    Absolute Error (Jrev - Jfd) : %.6e\n' % abs2)
            out_stream.write('    Absolute Error (Jfor - Jrev): %.6e\n\n' % abs3)

            out_stream.write('    Relative Error (Jfor - Jfd) : %.6e\n' % rel1)
            out_stream.write('    Relative Error (Jrev - Jfd) : %.6e\n' % rel2)
            out_stream.write('    Relative Error (Jfor - Jrev): %.6e\n\n' % rel3)

            out_stream.write('    Raw Forward Derivative (Jfor)\n\n')
            out_stream.write(str(Jsub_for))
            out_stream.write('\n\n')
            out_stream.write('    Raw Reverse Derivative (Jrev)\n\n')
            out_stream.write(str(Jsub_rev))
            out_stream.write('\n\n')
            out_stream.write('    Raw FD Derivative (Jfor)\n\n')
            out_stream.write(str(Jsub_fd))
            out_stream.write('\n')<|MERGE_RESOLUTION|>--- conflicted
+++ resolved
@@ -841,11 +841,8 @@
 
         results = {}  # dict of results for easier testing
         results['unit_diffs'] = self._list_unit_conversions(out_stream)
-<<<<<<< HEAD
         results['recorders'] = self._check_no_recorders(out_stream)
         results['mpi'] = self._check_mpi(out_stream)
-=======
->>>>>>> 45f6b607
         results['dangling_params'] = self._check_dangling_params(out_stream)
         results['mode'] = self._check_mode(out_stream)
         results['no_unknown_comps'] = self._check_no_unknown_comps(out_stream)
