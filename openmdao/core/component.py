--- conflicted
+++ resolved
@@ -191,11 +191,8 @@
             for idx in range(p_size):
 
                 step = inputs.flat[p_name][idx] * fdstep
-<<<<<<< HEAD
-=======
                 if step < fdstep:
                     step = fdstep
->>>>>>> a98d8840
                 inputs.flat[p_name][idx] += step
 
                 self.apply_nonlinear(params, unknowns, resids)
