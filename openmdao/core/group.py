--- conflicted
+++ resolved
@@ -206,11 +206,6 @@
             return name
 
     def _setup_communicators(self, comm):
-<<<<<<< HEAD
-        self._local_subsystems = OrderedDict()
-
-        self.mpi.comm = get_comm_if_active(self, comm)
-=======
         """
         Assign communicator to this `Group` and all of it's subsystems
 
@@ -222,21 +217,14 @@
         self._local_subsystems = OrderedDict()
 
         self.comm = get_comm_if_active(self, comm)
->>>>>>> 751e403f
 
         if not self.is_active():
             return
 
         for name, sub in self.subsystems():
-<<<<<<< HEAD
-            sub.setup_communicators(comm)
-            if sub.is_active():
-                self._local_subsystems.append(sub)
-=======
             sub._setup_communicators(comm)
             if sub.is_active():
                 self._local_subsystems[name] = sub
->>>>>>> 751e403f
 
     def _setup_vectors(self, param_owners, connections, parent_vm=None, impl=BasicImpl):
         """Create a `VarManager` for this `Group` and all below it in the
@@ -283,10 +271,6 @@
             self._views[name] = create_views(self._varmanager, self.comm, sub.pathname,
                                              sub._params_dict, sub._unknowns_dict, [], {})
 
-<<<<<<< HEAD
-
-=======
->>>>>>> 751e403f
     def _get_explicit_connections(self):
         """ Returns
             -------
