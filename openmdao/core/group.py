--- conflicted
+++ resolved
@@ -849,9 +849,8 @@
 
         sol_buf = self.ln_solver.solve(rhs_buf, self, mode=mode)
 
-<<<<<<< HEAD
-        for voi in vois:
-            sol_vec[voi].vec[:] = sol_buf[voi]
+        for voi in rhs_buf:
+            sol_vec[voi].vec[:] = sol_buf[voi][:]
 
     def clear_dparams(self):
         """ Zeros out the dparams (dp) vector."""
@@ -871,10 +870,6 @@
         for system in self._local_subsystems:
             if isinstance(system, Group):
                 system.clear_dparams()  # only call on Groups
-=======
-        for voi in rhs_buf:
-            sol_vec[voi].vec[:] = sol_buf[voi][:]
->>>>>>> 12a82dd8
 
     def set_order(self, new_order):
         """ Specifies a new execution order for this system. This should only
