""" Defines the base class for a Group in OpenMDAO."""

from __future__ import print_function

from collections import OrderedDict
import sys
from six import iteritems
from itertools import chain

# pylint: disable=E0611, F0401
import numpy as np

from openmdao.components.paramcomp import ParamComp
from openmdao.core.basicimpl import BasicImpl
from openmdao.core.component import Component
from openmdao.core.system import System
from openmdao.core.varmanager import VarManager
from openmdao.solvers.run_once import RunOnce
from openmdao.solvers.scipy_gmres import ScipyGMRES
from openmdao.util.types import real_types

<<<<<<< HEAD
=======
from openmdao.core.mpiwrap import get_comm_if_active
from openmdao.core.checks import ConnectError

>>>>>>> 35759a1c

class Group(System):
    """A system that contains other systems."""

    def __init__(self):
        super(Group, self).__init__()

        self._subsystems = OrderedDict()
        self._local_subsystems = OrderedDict()
        self._src = {}
        self._varmanager = None

        # These solvers are the default
        self.ln_solver = ScipyGMRES()
        self.nl_solver = RunOnce()

    def __setitem__(self, name, val):
        """Sets the given value into the appropriate `VecWrapper`.

        Parameters
        ----------
        name : str
             the name of the variable to set into the unknowns vector
        """
        if self.is_active():
            try:
                self.unknowns[name] = val
            except KeyError:
                # look in params
                try:
                    subname, vname = name.rsplit(':', 1)
                    self.subsystem(subname).params[vname] = val
                except:
                    raise KeyError("Can't find variable '%s' in unknowns or params vectors in system '%s'" %
                                   (name, self.pathname))

    def __getitem__(self, name):
        """
        Retrieve unflattened value of named unknown or unconnected
        param variable.

        Parameters
        ----------
        name : str
             The name of the variable to retrieve from the unknowns vector.

        Returns
        -------
        The unflattened value of the given variable.
        """

        # if system is not active, then it's not valid to access it's variables
        if not self.is_active():
            raise AttributeError("System '%s' is inactive, so can't access variable '%s'" %
                                 (self.pathname, name))

        # if arg is a tuple or no subsystem found, then search for a variable
        if not self._varmanager:
            raise RuntimeError('setup() must be called before variables can be accessed')

        try:
            return self.unknowns[name]
        except KeyError:
            subsys, subname = name.split(':', 1)
            try:
                return self._subsystems[subsys][subname]
            except:
                # look in params
                try:
                    subname, vname = name.rsplit(':', 1)
                    return self.subsystem(subname).params[vname]
                except:
                    raise KeyError("Can't find variable '%s' in unknowns or params vectors in system '%s'" %
                                   (name, self.pathname))

    def subsystem(self, name):
        """
        Returns a reference to a named subsystem that is a direct or an indirect
        subsystem of the this system.

        Parameters
        ----------
        name : str
            Name of the subsystem to retrieve.

        Returns
        -------
        `System`
            A reference to the named subsystem.
        """
        sys = self
        parts = name.split(':')
        for part in parts:
            sys = getattr(sys, '_subsystems', {}).get(part)
            if sys is None:
                break
        else:
            return sys

    def add(self, name, system, promotes=None):
        """Add a subsystem to this group, specifying its name and any variables
        that it promotes to the parent level.

        Parameters
        ----------

        name : str
            The name by which the subsystem is to be known.

        system : `System`
            The subsystem to be added.

        promotes : tuple, optional
            The names of variables in the subsystem which are to be promoted.
        """
        if promotes is not None:
            system._promotes = promotes


        if name in self._subsystems.keys():
            msg = "Group '{gname}' already contains a subsystem with name"\
                            " '{cname}'.".format(gname=self.name, cname=name)
            raise RuntimeError(msg)
        self._subsystems[name] = system
        system.name = name
        return system

    def connect(self, source, targets):
        """Connect the given source variable to the given target
        variable.

        Parameters
        ----------

        source : source
            The name of the source variable.

        targets : str OR iterable
            The name of one or more target variables.
        """
        if isinstance(targets, str):
            self._src[targets] = source
        else:
            for target in targets:
                self._src[target] = source

    def subsystems(self, local=False):
        """ Returns an iterator over subsystems.

        local: bool
            Set to True to return only systems that are local.
        """
        if local:
            return self._local_subsystems.items()
        else:
            return self._subsystems.items()

    def subgroups(self, local=False):
        """
        Returns
        -------
        iterator
            Iterator over subgroups.
        """
        for name, subsystem in self.subsystems(local=local):
            if isinstance(subsystem, Group):
                yield name, subsystem

    def components(self, local=False):
        """
        Returns
        -------
        iterator
            Iterator over sub-`Components`.
        """
        for name, comp in self.subsystems(local=local):
            if isinstance(comp, Component):
                yield name, comp

    def _setup_paths(self, parent_path):
        """Set the absolute pathname of each `System` in the tree.

        Parameter
        ---------
        parent_path : str
            The pathname of the parent `System`, which is to be prepended to the
            name of this child `System` and all subsystems.
        """
        super(Group, self)._setup_paths(parent_path)
        for name, sub in self.subsystems():
            sub._setup_paths(self.pathname)

    def _setup_variables(self):
        """Create dictionaries of metadata for parameters and for unknowns for
           this `Group` and stores them as attributes of the `Group`. The
           relative name of subsystem variables with respect to this `Group`
           system is included in the metadata.

           Returns
           -------
           tuple
               A dictionary of metadata for parameters and for unknowns
               for all subsystems.
        """
        for name, sub in self.subsystems():
            subparams, subunknowns = sub._setup_variables()
            for p, meta in subparams.items():
                meta = meta.copy()
                meta['relative_name'] = self._var_pathname(meta['relative_name'], sub)
                self._params_dict[p] = meta

            for u, meta in subunknowns.items():
                meta = meta.copy()
                meta['relative_name'] = self._var_pathname(meta['relative_name'], sub)
                self._unknowns_dict[u] = meta

        return self._params_dict, self._unknowns_dict

    def _var_pathname(self, name, subsystem):
        """
        Returns
        -------
        str
            The pathname of the given variable, based on its promotion status.
        """
        if subsystem.promoted(name):
            return name
        if len(subsystem.name) > 0:
            return subsystem.name+':'+name
        else:
            return name

    def _setup_communicators(self, comm):
        """
        Assign communicator to this `Group` and all of its subsystems.

        Parameters
        ----------
        comm : an MPI communicator (real or fake)
            The communicator being offered by the parent system.
        """
        self._local_subsystems = OrderedDict()

        self.comm = comm

        for name, sub in self.subsystems():
            sub._setup_communicators(self.comm)
            if self.is_active() and sub.is_active():
                self._local_subsystems[sub.name] = sub

    def _setup_vectors(self, param_owners, connections, parent=None,
                       relevance=None, top_unknowns=None, impl=BasicImpl):
        """Create a `VarManager` for this `Group` and all below it in the
        `System` tree.

        Parameters
        ----------
        param_owners : dict
            A dictionary mapping `System` pathnames to the pathnames of parameters
            they are reponsible for propagating.

        connections : dict
            A dictionary mapping the pathname of a target variable to the
            pathname of the source variable that it is connected to.

        parent : `Group`, optional
            The `Group` that contains this `Group`, if any, into which this
            `VarManager` will provide a view.

        relevance : `Relevance`
            An object that stores relevance information for each variable of interest.

        top_unknowns : `VecWrapper`, optional
            The `Problem` level unknowns `VecWrapper`.

        impl : an implementation factory, optional
            Specifies the factory object used to create `VecWrapper` and
            `DataXfer` objects.
        """
        if not self.is_active():
            return

        self._impl_factory = impl
        self._relevance = relevance

        my_params = param_owners.get(self.pathname, [])
        if parent is None:
            self._create_vecs(my_params, connections, relevance, None, impl)
            top_unknowns = self.unknowns
        else:
            self._create_views(top_unknowns, parent, my_params, relevance, var_of_interest=None)

        self._varmanager = VarManager(self, my_params, impl=impl)

        ## loop over vars_of_interest and relevant subvecs for each
        ## TODO: determine the size of the largest grouping of parallel subvecs, allocate
        ##       an array of that size, and sub-allocate from that for all relevant subvecs

        ## create storage for the relevant vecwrappers, keyed by variable_of_interest

        ## TODO: need to determine if mode is fwd or rev up front so we don't allocate vecwrappers
        ##        for unneeded VOIs, e.g., in rev, we just need output of interest and in fwd
        ##        we need inputs of interest.
        #VOIs = relevance.inputs + relevance.outputs  # for now, just do them all

        #for voi in VOIs:
            #pass


        for name, sub in self.subsystems():
            sub._setup_vectors(param_owners, connections, parent=self,
                               relevance=relevance, top_unknowns=top_unknowns)

    def _get_fd_params(self):
        """
        Get the list of parameters that are needed to perform a
        finite difference on this `Group`.

        Returns
        -------
        list of str
            List of names of params that have sources that are ParamComps
            or sources that are outside of this `Group` .
        """
        conns = self._relevance.connections
        mypath = self.pathname + ':' if self.pathname else ''

        params = []
        for tgt, src in conns.items():
            if tgt.startswith(mypath):
                # look up the Component that contains the source variable
                src_comp = self.subsystem(src.rsplit(':', 1)[0][len(mypath):])
                if not src.startswith(mypath) or isinstance(src_comp, ParamComp):
                    params.append(tgt[len(mypath):])

        return params

    def _get_fd_unknowns(self):
        """
        Get the list of unknowns that are needed to perform a
        finite difference on this `Group`.

        Returns
        -------
        list of str
            List of names of unknowns for this `Group` that don't come from a
            `ParamComp`.
        """
        mypath = self.pathname + ':' if self.pathname else ''
        fd_unknowns = []
        for name, meta in self.unknowns.items():
            # look up the subsystem containing the unknown
            sub = self.subsystem(meta['pathname'].rsplit(':',1)[0][len(mypath):])
            if not isinstance(sub, ParamComp):
                fd_unknowns.append(name)

        return fd_unknowns

    def _get_explicit_connections(self):
        """ Returns
            -------
            dict
                Explicit connections in this `Group`, represented as a mapping
                from the pathname of the target to the pathname of the source.
        """
        connections = {}
        for _, sub in self.subgroups():
            connections.update(sub._get_explicit_connections())

        for tgt, src in self._src.items():
            try:
                src_pathname = get_absvarpathnames(src, self._unknowns_dict, 'unknowns')[0]
            
            except KeyError as error:
                try:
                    get_absvarpathnames(src, self._params_dict, 'params')
                    
                except KeyError as error:
                    raise ConnectError.nonexistent_src_error(src, tgt)
                    
                else:
                    raise ConnectError.invalid_src_error(src, tgt)
                           
            try:
                for tgt_pathname in get_absvarpathnames(tgt, self._params_dict, 'params'):
                    connections[tgt_pathname] = src_pathname
                    
            except KeyError as error:
                try:
                    get_absvarpathnames(tgt, self._unknowns_dict, 'unknowns')
                    
                except KeyError as error:
                    raise ConnectError.nonexistent_target_error(src, tgt)
                    
                else:
                    raise ConnectError.invalid_target_error(src, tgt)
                    
        return connections

    def solve_nonlinear(self, params=None, unknowns=None, resids=None):
        """
        Solves the group using the slotted nl_solver.

        Parameters
        ----------
        params : `VecWrapper`, optional
            `VecWrapper` containing parameters. (p)

        unknowns : `VecWrapper`, optional
            `VecWrapper` containing outputs and states. (u)

        resids : `VecWrapper`, optional
            `VecWrapper`  containing residuals. (r)
        """
        if self.is_active():
            params   = params   if params   is not None else self.params
            unknowns = unknowns if unknowns is not None else self.unknowns
            resids   = resids   if resids   is not None else self.resids

            self.nl_solver.solve(params, unknowns, resids, self)

    def children_solve_nonlinear(self):
        """
        Loops over our children systems and asks them to solve.
        """

        # transfer data to each subsystem and then solve_nonlinear it
        for name, sub in self.subsystems():
            self._varmanager._transfer_data(self, name)
            if sub.is_active():
                sub.solve_nonlinear(sub.params, sub.unknowns, sub.resids)

    def apply_nonlinear(self, params, unknowns, resids):
        """
        Evaluates the residuals of our children systems.

        Parameters
        ----------
        params : `VecWrapper`
            `VecWrapper` containing parameters. (p)

        unknowns : `VecWrapper`
            `VecWrapper` containing outputs and states. (u)

        resids : `VecWrapper`
            `VecWrapper` containing residuals. (r)
        """
        if not self.is_active():
            return

        # transfer data to each subsystem and then apply_nonlinear to it
        for name, sub in self.subsystems():
            self._varmanager._transfer_data(self, name)
            if sub.is_active():
                sub.apply_nonlinear(sub.params, sub.unknowns, sub.resids)

    def jacobian(self, params, unknowns, resids):
        """
        Linearize all our subsystems.

        Parameters
        ----------
        params : `VecWrapper`
            `VecWrapper` containing parameters. (p)

        unknowns : `VecWrapper`
            `VecWrapper` containing outputs and states. (u)

        resids : `VecWrapper`
            `VecWrapper` containing residuals. (r)
        """

        for name, sub in self.subsystems(local=True):

            # Instigate finite difference on child if user requests.
            if sub.fd_options['force_fd'] == True:
                jacobian_cache = sub.fd_jacobian(sub.params, sub.unknowns, sub.resids)
            else:
                jacobian_cache = sub.jacobian(sub.params, sub.unknowns, sub.resids)

            # Cache the Jacobian for Components that aren't Paramcomps.
            # Also cache it for systems that are finite differenced.
            if (isinstance(sub, Component) or \
                sub.fd_options['force_fd'] == True) and \
               not isinstance(sub, ParamComp):
                sub._jacobian_cache = jacobian_cache

            # The user might submit a scalar Jacobian as a float.
            # It is really inconvenient if we don't allow it.
            if jacobian_cache is not None:
                for key, J in iteritems(jacobian_cache):
                    if isinstance(J, real_types):
                        jacobian_cache[key] = np.array([[J]])
                    shape = jacobian_cache[key].shape
                    if len(shape) < 2:
                        jacobian_cache[key] = jacobian_cache[key].reshape((shape[0], 1))

    def apply_linear(self, params, unknowns, dparams, dunknowns, dresids, mode):
        """Calls apply_linear on our children. If our child is a `Component`,
        then we need to also take care of the additional 1.0 on the diagonal
        for explicit outputs.

        df = du - dGdp * dp or du = df and dp = -dGdp^T * df

        Parameters
        ----------

        params : `VecWrapper`
            `VecWrapper` containing parameters. (p)

        unknowns : `VecWrapper`
            `VecWrapper` containing outputs and states. (u)

        dparams : `VecWrapper`
            `VecWrapper` containing either the incoming vector in forward mode
            or the outgoing result in reverse mode. (dp)

        dunknowns : `VecWrapper`
            In forward mode, this `VecWrapper` contains the incoming vector for
            the states. In reverse mode, it contains the outgoing vector for
            the states. (du)

        dresids : `VecWrapper`
            `VecWrapper` containing either the outgoing result in forward mode
            or the incoming vector in reverse mode. (dr)

        mode : string
            Derivative mode, can be 'fwd' or 'rev'.
        """
        if not self.is_active():
            return

        if mode == 'fwd':
            # Full Scatter
            self._varmanager._transfer_data(self, deriv=True)

        #FIXME:
        voi = None

        for name, system in self.subsystems(local=True):
            # Components that are not paramcomps perform a matrix-vector
            # product on their variables. Any group where the user requests
            # a finite difference is also treated as a component.
            if (isinstance(system, Component) or \
                system.fd_options['force_fd'] == True) and \
                not isinstance(system, ParamComp):

                dresids = system.drmat[voi]
                dunknowns = system.dumat[voi]

                # Forward Mode
                if mode == 'fwd':

                    if system.fd_options['force_fd'] == True:
                        system._apply_linear_jac(system.params, system.unknowns, system.dpmat[voi],
                                                 dunknowns, dresids, mode)
                    else:
                        system.apply_linear(system.params, system.unknowns, system.dpmat[voi],
                                            dunknowns, dresids, mode)
                    dresids.vec *= -1.0

                    for var in dunknowns.keys():

                        # Skip all states
                        if dunknowns.metadata(var).get('state'):
                            continue

                        dresids[var] += dunknowns[var]

                # Adjoint Mode
                elif mode == 'rev':

                    # Sign on the local Jacobian needs to be -1 before
                    # we add in the fake residual. Since we can't modify
                    # the 'du' vector at this point without stomping on the
                    # previous component's contributions, we can multiply
                    # our local 'arg' by -1, and then revert it afterwards.
                    dresids.vec *= -1.0

                    if system.fd_options['force_fd'] == True:
                        system._apply_linear_jac(system.params, system.unknowns, system.dpmat[voi],
                                                 dunknowns, dresids, mode)
                    else:
                        system.apply_linear(system.params, system.unknowns, system.dpmat[voi],
                                            dunknowns, dresids, mode)

                    dresids.vec *= -1.0

                    for var in dunknowns.keys():

                        # Skip all states
                        if dunknowns.metadata(var).get('state'):
                            continue

                        dunknowns[var] += dresids[var]

            # Groups and all other systems just call their own apply_linear.
            else:
                system.apply_linear(system.params, system.unknowns,
                                    system.dpmat[None], system.dumat[None],
                                    system.drmat[None], mode)

        if mode == 'rev':
            # Full Scatter
            self._varmanager._transfer_data(self, mode='rev', deriv=True)

    def solve_linear(self, rhs, params, unknowns, mode="auto"):
        """
        Single linear solution applied to whatever input is sitting in
        the rhs vector.

        Parameters
        ----------
        rhs: `ndarray`
            Right-hand side for our linear solve.

        params : `VecWrapper`
            `VecWrapper` containing parameters. (p)

        unknowns : `VecWrapper`
            `VecWrapper` containing outputs and states. (u)

        mode : string
            Derivative mode, can be 'fwd' or 'rev', but generally should be
            called without mode so that the user can set the mode in this
            system's ln_solver.options.
        """
        if not self.is_active():
            return

        if rhs.norm() < 1e-15:
            self.sol_vec.array[:] = 0.0
            return self.sol_vec.array

        if mode=='auto':
            mode = self.ln_solver.options['mode']

        # Solve Jacobian, df |-> du [fwd] or du |-> df [rev]
        self.rhs_buf[:] = self.rhs_vec.array[:]
        self.sol_buf[:] = self.sol_vec.array[:]
        self.sol_buf[:] = self.ln_solver.solve(self.rhs_buf, self, mode=mode)
        self.sol_vec.array[:] = self.sol_buf[:]

    def dump(self, nest=0, out_stream=sys.stdout, verbose=True, dvecs=False):
        """
        Writes a formated dump of the `System` tree to file.

        Parameters
        ----------
        nest : int, optional
            Starting nesting level.  Defaults to 0.

        out_stream : file-like, optional
            Where output is written.  Defaults to sys.stdout.

        verbose : bool, optional
            If True (the default), output additional info beyond
            just the tree structure.

        dvecs : bool, optional
            If True, show contents of du and dp vectors instead of
            u and p (the default).
        """
        klass = self.__class__.__name__
        if dvecs:
            ulabel, plabel, uvecname, pvecname = 'du', 'dp', 'dunknowns', 'dparams'
        else:
            ulabel, plabel, uvecname, pvecname = 'u', 'p', 'unknowns', 'params'

        uvec = getattr(self, uvecname)
        pvec = getattr(self, pvecname)

        commsz = self.comm.size if hasattr(self.comm, 'size') else 0

        out_stream.write("%s %s '%s'    req: %s  usize:%d  psize:%d  commsize:%d\n" %
                     (" "*nest,
                      klass,
                      self.name,
                      self.get_req_procs(),
                      uvec.vec.size,
                      pvec.vec.size,
                      commsz))

        vec_conns = dict(self._varmanager.data_xfer[('', 'fwd')].vec_conns)
        byobj_conns = dict(self._varmanager.data_xfer[('', 'fwd')].byobj_conns)

        # collect width info
        lens = [len(u)+sum(map(len,v)) for u,v in
                          chain(vec_conns.items(), byobj_conns.items())]
        if lens:
            nwid = max(lens) + 9
        else:
            lens = [len(n) for n in uvec.keys()]
            nwid = max(lens) if lens else 12

        for v, meta in uvec.items():
            if verbose:
                if meta.get('pass_by_obj') or meta.get('remote'):
                    continue
                out_stream.write(" "*(nest+8))
                uslice = '{0}[{1[0]}:{1[1]}]'.format(ulabel, uvec._slices[v])
                pnames = [p for p,u in vec_conns.items() if u==v]

                if pnames:
                    if len(pnames) == 1:
                        pname = pnames[0]
                        pslice = pvec._slices.get(pname, (-1,-1))
                        pslice = '%d:%d' % (pslice[0], pslice[1])
                    else:
                        pslice = [('%d:%d' % pvec._slices.get(p, (-1,-1))) for p in pnames]
                        if len(pslice) > 1:
                            pslice = ','.join(pslice)
                        else:
                            pslice = pslice[0]

                    pslice = '{}[{}]'.format(plabel, pslice)

                    connstr = '%s -> %s' % (v, pnames)
                    out_stream.write("{0:<{nwid}} {1:<10} {2:<10} {3:>10}\n".format(connstr,
                                                                    uslice,
                                                                    pslice,
                                                                    repr(uvec[v]),
                                                                    nwid=nwid))
                else:
                    out_stream.write("{0:<{nwid}} {1:<21} {2:>10}\n".format(v,
                                                                  uslice,
                                                                  repr(uvec[v]),
                                                                  nwid=nwid))

        if not dvecs:
            for dest, src in byobj_conns.items():
                out_stream.write(" "*(nest+8))
                connstr = '%s -> %s:' % (src, dest)
                out_stream.write("{0:<{nwid}} (by_obj)  ({1})\n".format(connstr,
                                                                  repr(uvec[src]),
                                                                  nwid=nwid))

        nest += 3
        for name, sub in self.subsystems(local=True):
            sub.dump(nest, out_stream=out_stream, verbose=verbose, dvecs=dvecs)

        out_stream.flush()

    def get_req_procs(self):
        """
        Returns
        -------
        tuple
            A tuple of the form (min_procs, max_procs), indicating the min and max
            processors usable by this `Group`.
        """
        min_procs = 1
        max_procs = 1

        for name, sub in self.subsystems():
            sub_min, sub_max = sub.get_req_procs()
            min_procs = max(min_procs, sub_min)
            if max_procs is not None:
                if sub_max is None:
                    max_procs = None
                else:
                    max_procs = max(max_procs, sub_max)

        return (min_procs, max_procs)

    def _update_sub_unit_conv(self, parent_params_dict=None):
        """
        Propagate unit conversion factors down the system tree.
        """
        if parent_params_dict:
            for name, meta in self._params_dict.items():
                pmeta = parent_params_dict.get(name)
                if pmeta and 'unit_conv' in pmeta:
                    meta['unit_conv'] = pmeta['unit_conv']

        for name, sub in self.subgroups():
            sub._update_sub_unit_conv(self._params_dict)


def get_absvarpathnames(var_name, var_dict, dict_name):
    """
    Parameters
    ----------
    var_name : str
        Name of a variable relative to a `System`.

    var_dict : dict
        Dictionary of variable metadata, keyed on relative name.

    dict_name : str
        Name of var_dict (used for error reporting).

    Returns
    -------
    list of str
        The absolute pathnames for the given variables in the
        variable dictionary that map to the given relative name.
    """
    
    pnames = []
    for pathname, meta in var_dict.items():
        if meta['relative_name'] == var_name:
            pnames.append(pathname)

    if not pnames:
        raise KeyError("'%s' not found in %s" % (var_name, dict_name))
    
    return pnames<|MERGE_RESOLUTION|>--- conflicted
+++ resolved
@@ -19,12 +19,8 @@
 from openmdao.solvers.scipy_gmres import ScipyGMRES
 from openmdao.util.types import real_types
 
-<<<<<<< HEAD
-=======
-from openmdao.core.mpiwrap import get_comm_if_active
 from openmdao.core.checks import ConnectError
 
->>>>>>> 35759a1c
 
 class Group(System):
     """A system that contains other systems."""
@@ -397,31 +393,31 @@
         for tgt, src in self._src.items():
             try:
                 src_pathname = get_absvarpathnames(src, self._unknowns_dict, 'unknowns')[0]
-            
+
             except KeyError as error:
                 try:
                     get_absvarpathnames(src, self._params_dict, 'params')
-                    
+
                 except KeyError as error:
                     raise ConnectError.nonexistent_src_error(src, tgt)
-                    
+
                 else:
                     raise ConnectError.invalid_src_error(src, tgt)
-                           
+
             try:
                 for tgt_pathname in get_absvarpathnames(tgt, self._params_dict, 'params'):
                     connections[tgt_pathname] = src_pathname
-                    
+
             except KeyError as error:
                 try:
                     get_absvarpathnames(tgt, self._unknowns_dict, 'unknowns')
-                    
+
                 except KeyError as error:
                     raise ConnectError.nonexistent_target_error(src, tgt)
-                    
+
                 else:
                     raise ConnectError.invalid_target_error(src, tgt)
-                    
+
         return connections
 
     def solve_nonlinear(self, params=None, unknowns=None, resids=None):
@@ -823,7 +819,7 @@
         The absolute pathnames for the given variables in the
         variable dictionary that map to the given relative name.
     """
-    
+
     pnames = []
     for pathname, meta in var_dict.items():
         if meta['relative_name'] == var_name:
@@ -831,5 +827,5 @@
 
     if not pnames:
         raise KeyError("'%s' not found in %s" % (var_name, dict_name))
-    
+
     return pnames