--- conflicted
+++ resolved
@@ -6,14 +6,9 @@
 from openmdao.core.vecwrapper import SrcVecWrapper, TgtVecWrapper
 from openmdao.core.dataxfer import DataXfer
 
-<<<<<<< HEAD
 from mpi4py import MPI
 
 import petsc4py
-=======
-import petsc4py
-#petsc4py.init(['-start_in_debugger']) # add petsc init args here
->>>>>>> 2afac95c
 from petsc4py import PETSc
 #petsc4py.init(['-start_in_debugger']) # add petsc init args here
 
@@ -170,32 +165,7 @@
         self.comm.Allgather(our_row[0,:], local_unknown_sizes)
         #comm.Allgather(our_byobjs[0,:], self.byobj_isactive)
 
-<<<<<<< HEAD
         local_unknown_sizes[self.comm.rank, :] = our_row[0, :]
-=======
-        self.local_unknown_sizes[self.comm.rank, :] = our_row[0, :]
-
-        return self.local_unknown_sizes
-
-    def get_global_idxs(self, name):
-        """
-        Get all of the indices for the named variable into the full distributed
-        vector.
-
-        Parameters
-        ----------
-        name : str
-            Name of variable to get the indices for.
-
-        Returns
-        -------
-        ndarray
-            Index array containing all distributed indices for the named variable.
-        """
-        meta = self._vardict[name]
-        if meta.get('pass_by_obj'):
-            raise RuntimeError("No vector indices can be provided for 'pass by object' variable '%s'" % name)
->>>>>>> 2afac95c
 
         return local_unknown_sizes
 
