""" Non-linear solver that implements a Newton's method."""

from math import isnan

from openmdao.solvers.backtracking import BackTracking
from openmdao.solvers.solver_base import NonLinearSolver
from openmdao.util.record_util import update_local_meta, create_local_meta


class Newton(NonLinearSolver):
    """A python Newton solver that solves a linear system to determine the
    next direction to step. Also uses `Backtracking` as the default line
    search algorithm, but you can choose a different one by specifying
    `self.line_search`.

    Options
    -------
    options['alpha'] :  float(1.0)
        Initial over-relaxation factor.
    options['atol'] :  float(1e-12)
        Absolute convergence tolerance.
    options['iprint'] :  int(0)
        Set to 0 to disable printing, set to 1 to print the residual to stdout
        each iteration, set to 2 to print subiteration residuals as well.
    options['maxiter'] :  int(20)
        Maximum number of iterations.
    options['rtol'] :  float(1e-10)
        Relative convergence tolerance.
    options['solve_subsystems'] :  bool(True)
        Set to True to solve subsystems. You may need this for solvers nested under Newton.
    """

    def __init__(self):
        super(Newton, self).__init__()

        opt = self.options
        opt.add_option('atol', 1e-12, lower=0.0,
                       desc='Absolute convergence tolerance.')
        opt.add_option('rtol', 1e-10, lower=0.0,
                       desc='Relative convergence tolerance.')
        opt.add_option('maxiter', 20, lower=0,
                       desc='Maximum number of iterations.')
        opt.add_option('alpha', 1.0,
                       desc='Initial over-relaxation factor.')
        opt.add_option('solve_subsystems', True,
                       desc='Set to True to solve subsystems. You may need this for solvers nested under Newton.')


        self.print_name = 'NEWTON'

        # Only one choice, but you can set this to None if you want.
        self.line_search = BackTracking()


    def solve(self, params, unknowns, resids, system, metadata=None):
        """ Solves the system using a Netwon's Method.

        Args
        ----
        params : `VecWrapper`
            `VecWrapper` containing parameters. (p)

        unknowns : `VecWrapper`
            `VecWrapper` containing outputs and states. (u)

        resids : `VecWrapper`
            `VecWrapper` containing residuals. (r)

        system : `System`
            Parent `System` object.

        metadata : dict, optional
            Dictionary containing execution metadata (e.g. iteration coordinate).
        """

        atol = self.options['atol']
        rtol = self.options['rtol']
        maxiter = self.options['maxiter']
        alpha = self.options['alpha']

        # Metadata setup
        self.iter_count = 0
        local_meta = create_local_meta(metadata, system.pathname)
        system.ln_solver.local_meta = local_meta
        update_local_meta(local_meta, (self.iter_count, 0))

        # Perform an initial run to propagate srcs to targets.
        system.children_solve_nonlinear(local_meta)
        system.apply_nonlinear(params, unknowns, resids)

        f_norm = resids.norm()
        f_norm0 = f_norm

        if self.options['iprint'] > 0:
            self.print_norm(self.print_name, system.pathname, 0, f_norm,
                            f_norm0)

        arg = system.drmat[None]
        result = system.dumat[None]

        while self.iter_count < maxiter and f_norm > atol and \
                f_norm/f_norm0 > rtol:

            # Linearize Model with partial derivatives
            system._sys_linearize(params, unknowns, resids, total_derivs=False)

            # Calculate direction to take step
            arg.vec[:] = resids.vec
            system.solve_linear(system.dumat, system.drmat, [None], mode='fwd')

            # Step in that direction,
            self.iter_count += 1
            f_norm = self.line_search.solve(params, unknowns, resids, system, self,
                                            alpha, f_norm0, metadata)

        # Need to make sure the whole workflow is executed at the final
        # point, not just evaluated.
        #self.iter_count += 1
        #update_local_meta(local_meta, (self.iter_count, 0))
        #system.children_solve_nonlinear(local_meta)

        if self.options['iprint'] > 0:

            if self.iter_count == maxiter or isnan(f_norm):
                msg = 'FAILED to converge after max iterations'
            else:
                msg = 'converged'

            self.print_norm(self.print_name, system.pathname, self.iter_count,
                            f_norm, f_norm0, msg=msg)

    def print_all_convergence(self):
        """ Turns on iprint for this solver and all subsolvers. Override if
        your solver has subsolvers."""
        self.options['iprint'] = 1
<<<<<<< HEAD
        self.line_search.options['iprint'] = 1
=======
        if self.line_search is not None:
            self.line_search.options['iprint'] = 1
>>>>>>> 818e9230
<|MERGE_RESOLUTION|>--- conflicted
+++ resolved
@@ -133,9 +133,4 @@
         """ Turns on iprint for this solver and all subsolvers. Override if
         your solver has subsolvers."""
         self.options['iprint'] = 1
-<<<<<<< HEAD
-        self.line_search.options['iprint'] = 1
-=======
-        if self.line_search is not None:
-            self.line_search.options['iprint'] = 1
->>>>>>> 818e9230
+        self.line_search.options['iprint'] = 1