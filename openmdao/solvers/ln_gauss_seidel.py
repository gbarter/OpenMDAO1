--- conflicted
+++ resolved
@@ -74,11 +74,7 @@
 
 #                print('pre apply', dpmat[voi].vec, dumat[voi].vec, drmat[voi].vec)
 
-<<<<<<< HEAD
-                ls_inputs = [x for x in dpmat[voi] if x not in sub.dpmat[voi]]
-=======
-                ls_inputs = {x for x in dpmat[voi].keys() if x not in sub.dpmat[voi].keys()}
->>>>>>> d62a24cd
+                ls_inputs = {x for x in dpmat[voi] if x not in sub.dpmat[voi]}
 
                 if isinstance(sub, Component):
 
