
import os
import pickle
import json
from six import iteritems
import networkx as nx
from collections import OrderedDict

<<<<<<< HEAD
import webbrowser

from openmdao.core.component import Component
from openmdao.core.problem import Problem
from collections import OrderedDict
=======
from sqlitedict import SqliteDict
>>>>>>> 62b339a9

try:
    import h5py
except ImportError:
    # Necessary for the file to parse
    h5py = None

<<<<<<< HEAD
=======
from openmdao.core.component import Component
from openmdao.core.problem import Problem
from openmdao.core.group import Group
from openmdao.core.mpi_wrap import MPI
from openmdao.util.record_util import is_valid_sqlite3_db

>>>>>>> 62b339a9
def _system_tree_dict(system, component_execution_orders):
    """
    Returns a dict representation of the system hierarchy with
    the given System as root.
    """

    def _tree_dict(ss, component_execution_orders, component_execution_index):
        subsystem_type = 'group'
        if isinstance(ss, Component):
            subsystem_type = 'component'
            component_execution_orders[ss.pathname] = component_execution_index[0]
            component_execution_index[0] += 1
        dct = OrderedDict([ ('name', ss.name), ('type', 'subsystem'), ('subsystem_type', subsystem_type)])

        #local_prom_dict = {}
        #for output_path, output_prom_name in iteritems(ss._sysdata.to_prom_name):
        #    if "." in output_prom_name:
        #        local_prom_dict[output_path] = output_prom_name
        #if(len(local_prom_dict) > 0):
        #    dct['promotions'] = local_prom_dict

        children = [_tree_dict(s, component_execution_orders, component_execution_index) for s in ss.subsystems()]

        if isinstance(ss, Component):
<<<<<<< HEAD
            for vname, meta in ss.params.items():
                dtype=type(meta['val']).__name__
                children.append(OrderedDict([('name', vname), ('type', 'param'), ('dtype', dtype)]))

            for vname, meta in ss.unknowns.items():
                dtype=type(meta['val']).__name__
                implicit = False
                if meta.get('state'):
                    implicit = True
                children.append(OrderedDict([('name', vname), ('type', 'unknown'), ('implicit', implicit), ('dtype', dtype)]))

=======
            if ss.is_active():
                my_chlist = []
                for vname, meta in ss.params.items():
                    dtype=type(meta['val']).__name__
                    my_chlist.append(OrderedDict([('name', vname), ('type', 'param'), ('dtype', dtype)]))

                for vname, meta in ss.unknowns.items():
                    dtype=type(meta['val']).__name__
                    implicit = False
                    if meta.get('state'):
                        implicit = True
                    my_chlist.append(OrderedDict([('name', vname), ('type', 'unknown'), ('implicit', implicit), ('dtype', dtype)]))
            else:
                my_chlist = []   # just make an empty list

            if MPI:
                chlist = system.comm.gather(my_chlist, root=0)

                # now in rank 0, just use the first non-empty entry in the list
                if system.comm.rank == 0 :
                    for vars_on_rank in chlist:
                        if vars_on_rank:
                            children.extend(vars_on_rank)
                            break
            else:
                children.extend(my_chlist)
>>>>>>> 62b339a9

        dct['children'] = children

        return dct

    component_execution_idx = [0] #list so pass by ref
    tree = _tree_dict(system, component_execution_orders, component_execution_idx)
    if not tree['name']:
        tree['name'] = 'root'
        tree['type'] = 'root'

    return tree

<<<<<<< HEAD
def get_required_data_from_problem(problem):
    data_dict = {}
    component_execution_orders = {}
    data_dict['tree'] = _system_tree_dict(problem.root, component_execution_orders)

    connections_list = []
    G = problem._probdata.relevance._sgraph
    scc = nx.strongly_connected_components(G)
    scc_list = [s for s in scc if len(s)>1] #list(scc)

    for tgt, (src, idxs) in iteritems(problem._probdata.connections):
=======
def get_model_viewer_data(problem_or_rootgroup):
    """Gets the data needed for generating the n2 partition tree diagram.

    Args
    ----
    problem_or_rootgroup : Problem or Group
        Problem or root Group used to get graph and connections info

    """

    if isinstance(problem_or_rootgroup, Problem):
        root_group = problem_or_rootgroup.root
    elif isinstance(problem_or_rootgroup, Group):
        if not problem_or_rootgroup.pathname: # root group
            root_group = problem_or_rootgroup
        else:
            # this function only makes sense when it is at the root
            return {}
    else:
        raise TypeError('get_model_viewer_data only accepts Problems or Groups')

    data_dict = {}
    component_execution_orders = {}
    data_dict['tree'] = _system_tree_dict(root_group, component_execution_orders)

    connections_list = []
    G = root_group._probdata.relevance._sgraph
    scc = nx.strongly_connected_components(G)
    scc_list = [s for s in scc if len(s)>1] #list(scc)

    for tgt, (src, idxs) in iteritems(root_group._probdata.connections):
>>>>>>> 62b339a9
        src_subsystem = src.rsplit('.', 1)[0]
        tgt_subsystem = tgt.rsplit('.', 1)[0]

        count = 0
        edges_list = []
        for li in scc_list:
            if src_subsystem in li and tgt_subsystem in li:
                count = count+1
                if(count > 1):
                    raise ValueError('Count greater than 1')

                exe_tgt = component_execution_orders[tgt_subsystem]
                exe_src = component_execution_orders[src_subsystem]
                exe_low = min(exe_tgt,exe_src)
                exe_high = max(exe_tgt,exe_src)
                subg = G.subgraph(li)
                for n in subg.nodes():
                    exe_order = component_execution_orders[n]
                    if(exe_order < exe_low or exe_order > exe_high):
                        subg.remove_node(n)


                src_to_tgt_str = src_subsystem + ' ' + tgt_subsystem
                for tup in subg.edges():
                    edge_str = tup[0] + ' ' + tup[1]
                    if edge_str != src_to_tgt_str:
                        edges_list.append(edge_str)


        if(len(edges_list) > 0):
            edges_list.sort() # make deterministic so same .html file will be produced each run
            connections_list.append(OrderedDict([('src', src), ('tgt', tgt), ('cycle_arrows', edges_list)]))
        else:
            connections_list.append(OrderedDict([('src', src), ('tgt', tgt)]))

    data_dict['connections_list'] = connections_list

    return data_dict


def view_tree(*args, **kwargs):
    """
    view_tree was renamed to view_model, but left here for backwards compatibility
    """
    import warnings
    warnings.simplefilter('always', DeprecationWarning)
    warnings.warn("view_tree is deprecated. Please switch to view_model.", DeprecationWarning, stacklevel=2)
    warnings.simplefilter('ignore', DeprecationWarning)
    view_model(*args, **kwargs)

<<<<<<< HEAD

=======
>>>>>>> 62b339a9
def view_model(problem_or_filename, outfile='partition_tree_n2.html', show_browser=True, offline=True, embed=False):
    """
    Generates a self-contained html file containing a tree viewer
    of the specified type.  Optionally pops up a web browser to
    view the file.

    Args
    ----
    problem_or_filename : Either a Problem() or a string
        Problem() : The Problem (after problem.setup()) for the desired tree.
        string : The filename of the case recorder file containing the data required to build the tree.

    outfile : str, optional
        The name of the output html file.  Defaults to 'partition_tree_n2.html'.

    show_browser : bool, optional
        If True, pop up the system default web browser to view the generated html file.
        Defaults to True.

    offline : bool, optional
        If True, embed the javascript d3 library into the generated html file so that the tree can be viewed
        offline without an internet connection.  Otherwise if False, have the html request the latest d3 file
        from https://d3js.org/d3.v4.min.js when opening the html file.
        Defaults to True.

    embed : bool, optional
        If True, export only the innerHTML that is between the body tags, used for embedding the viewer into another html file.
        If False, create a standalone HTML file that has the DOCTYPE, html, head, meta, and body tags.
        Defaults to False.
    """
    viewer = 'partition_tree_n2.template'

    code_dir = os.path.dirname(os.path.abspath(__file__))

    with open(os.path.join(code_dir, viewer), "r") as f:
        template = f.read()

    html_begin_tags = ("<!DOCTYPE html>\n"
        "<html>\n"
        "<head>\n"
        "    <meta http-equiv=\"Content-Type\" content=\"text/html; charset=UTF-8\">\n"
        "</head>\n"
        "<body>\n")

    html_end_tags = ("</body>\n"
        "</html>\n")

    display_none_attr = ""

    if embed:
        html_begin_tags = html_end_tags = ""
        display_none_attr = " style=\"display:none\""

    d3_library = "<script src=\"https://d3js.org/d3.v4.min.js\" charset=\"utf-8\"></script>"
    if offline:
        with open(os.path.join(code_dir, 'd3.v4.min.js'), "r") as f:
            d3_library = "<script type=\"text/javascript\"> %s </script>" % (f.read())

    if isinstance(problem_or_filename, Problem):
<<<<<<< HEAD
        required_data = get_required_data_from_problem(problem_or_filename)
    else:
        raise ValueError("Filenames not supported yet!")
    tree_json = json.dumps(required_data['tree'])
    conns_json = json.dumps(required_data['connections_list'])
=======
        model_viewer_data = get_model_viewer_data(problem_or_filename)
    else:
        # Do not know file type. Try opening to see what works
        file_type = None
        if is_valid_sqlite3_db(problem_or_filename):
            db = SqliteDict(filename=problem_or_filename, flag='r', tablename='metadata')
            file_type = "sqlite"
        else:
            try:
                hdf = h5py.File(problem_or_filename, 'r')
                file_type = 'hdf5'
            except:
                raise ValueError("The given filename is not one of the supported file formats: sqlite or hdf5")

        if file_type == "sqlite":
            model_viewer_data = db['model_viewer_data']
        elif file_type == "hdf5":
            metadata = hdf.get('metadata', None)
            model_viewer_data = pickle.loads(metadata.get('model_viewer_data').value)


    tree_json = json.dumps(model_viewer_data['tree'])
    conns_json = json.dumps(model_viewer_data['connections_list'])
>>>>>>> 62b339a9

    with open(outfile, 'w') as f:
        f.write(template % (html_begin_tags, display_none_attr, d3_library, tree_json, conns_json, html_end_tags))

    if show_browser:
        from openmdao.devtools.webview import webview
        webview(outfile)<|MERGE_RESOLUTION|>--- conflicted
+++ resolved
@@ -6,15 +6,7 @@
 import networkx as nx
 from collections import OrderedDict
 
-<<<<<<< HEAD
-import webbrowser
-
-from openmdao.core.component import Component
-from openmdao.core.problem import Problem
-from collections import OrderedDict
-=======
 from sqlitedict import SqliteDict
->>>>>>> 62b339a9
 
 try:
     import h5py
@@ -22,15 +14,12 @@
     # Necessary for the file to parse
     h5py = None
 
-<<<<<<< HEAD
-=======
 from openmdao.core.component import Component
 from openmdao.core.problem import Problem
 from openmdao.core.group import Group
 from openmdao.core.mpi_wrap import MPI
 from openmdao.util.record_util import is_valid_sqlite3_db
 
->>>>>>> 62b339a9
 def _system_tree_dict(system, component_execution_orders):
     """
     Returns a dict representation of the system hierarchy with
@@ -55,19 +44,6 @@
         children = [_tree_dict(s, component_execution_orders, component_execution_index) for s in ss.subsystems()]
 
         if isinstance(ss, Component):
-<<<<<<< HEAD
-            for vname, meta in ss.params.items():
-                dtype=type(meta['val']).__name__
-                children.append(OrderedDict([('name', vname), ('type', 'param'), ('dtype', dtype)]))
-
-            for vname, meta in ss.unknowns.items():
-                dtype=type(meta['val']).__name__
-                implicit = False
-                if meta.get('state'):
-                    implicit = True
-                children.append(OrderedDict([('name', vname), ('type', 'unknown'), ('implicit', implicit), ('dtype', dtype)]))
-
-=======
             if ss.is_active():
                 my_chlist = []
                 for vname, meta in ss.params.items():
@@ -94,7 +70,6 @@
                             break
             else:
                 children.extend(my_chlist)
->>>>>>> 62b339a9
 
         dct['children'] = children
 
@@ -108,19 +83,6 @@
 
     return tree
 
-<<<<<<< HEAD
-def get_required_data_from_problem(problem):
-    data_dict = {}
-    component_execution_orders = {}
-    data_dict['tree'] = _system_tree_dict(problem.root, component_execution_orders)
-
-    connections_list = []
-    G = problem._probdata.relevance._sgraph
-    scc = nx.strongly_connected_components(G)
-    scc_list = [s for s in scc if len(s)>1] #list(scc)
-
-    for tgt, (src, idxs) in iteritems(problem._probdata.connections):
-=======
 def get_model_viewer_data(problem_or_rootgroup):
     """Gets the data needed for generating the n2 partition tree diagram.
 
@@ -152,7 +114,6 @@
     scc_list = [s for s in scc if len(s)>1] #list(scc)
 
     for tgt, (src, idxs) in iteritems(root_group._probdata.connections):
->>>>>>> 62b339a9
         src_subsystem = src.rsplit('.', 1)[0]
         tgt_subsystem = tgt.rsplit('.', 1)[0]
 
@@ -203,10 +164,6 @@
     warnings.simplefilter('ignore', DeprecationWarning)
     view_model(*args, **kwargs)
 
-<<<<<<< HEAD
-
-=======
->>>>>>> 62b339a9
 def view_model(problem_or_filename, outfile='partition_tree_n2.html', show_browser=True, offline=True, embed=False):
     """
     Generates a self-contained html file containing a tree viewer
@@ -266,13 +223,6 @@
             d3_library = "<script type=\"text/javascript\"> %s </script>" % (f.read())
 
     if isinstance(problem_or_filename, Problem):
-<<<<<<< HEAD
-        required_data = get_required_data_from_problem(problem_or_filename)
-    else:
-        raise ValueError("Filenames not supported yet!")
-    tree_json = json.dumps(required_data['tree'])
-    conns_json = json.dumps(required_data['connections_list'])
-=======
         model_viewer_data = get_model_viewer_data(problem_or_filename)
     else:
         # Do not know file type. Try opening to see what works
@@ -296,7 +246,6 @@
 
     tree_json = json.dumps(model_viewer_data['tree'])
     conns_json = json.dumps(model_viewer_data['connections_list'])
->>>>>>> 62b339a9
 
     with open(outfile, 'w') as f:
         f.write(template % (html_begin_tags, display_none_attr, d3_library, tree_json, conns_json, html_end_tags))
