--- conflicted
+++ resolved
@@ -10,11 +10,7 @@
 
 from openmdao.core.mpi_wrap import MPI
 
-<<<<<<< HEAD
-format_version = 3
-=======
 format_version = 4
->>>>>>> 62b339a9
 
 class SqliteRecorder(BaseRecorder):
     """ Recorder that saves cases in an SQLite dictionary.
@@ -55,10 +51,7 @@
         if self._open_close_sqlitedict:
             sqlite_dict_args.setdefault('autocommit', True)
             self.out_metadata = SqliteDict(filename=out, flag='n', tablename='metadata', **sqlite_dict_args)
-<<<<<<< HEAD
-=======
             self.out_metadata['format_version'] = format_version
->>>>>>> 62b339a9
             self.out_iterations = SqliteDict(filename=out, flag='w', tablename='iterations', **sqlite_dict_args)
             self.out_derivs = SqliteDict(filename=out, flag='w', tablename='derivs', **sqlite_dict_args)
 
@@ -66,8 +59,6 @@
             self.out_metadata = None
             self.out_iterations = None
             self.out_derivs = None
-<<<<<<< HEAD
-=======
 
     def startup(self, group):
         super(SqliteRecorder, self).startup(group)
@@ -78,7 +69,6 @@
         #   that is called in that function won't work. All processes
         #   need to participate in that collective call
         self.model_viewer_data = get_model_viewer_data(group)
->>>>>>> 62b339a9
 
     def record_metadata(self, group):
         """Stores the metadata of the given group in a sqlite file using
@@ -90,15 +80,6 @@
             `System` containing vectors
         """
 
-<<<<<<< HEAD
-        params = group.params.iteritems()
-        #resids = group.resids.iteritems()
-        unknowns = group.unknowns.iteritems()
-
-        self.out_metadata['format_version'] = format_version
-        self.out_metadata['Parameters'] = dict(params)
-        self.out_metadata['Unknowns'] = dict(unknowns)
-=======
         if MPI and MPI.COMM_WORLD.rank > 0 :
             raise RuntimeError("not rank 0")
         else:
@@ -109,7 +90,6 @@
             self.out_metadata['Unknowns'] = dict(unknowns)
             self.out_metadata['system_metadata'] = group.metadata
             self.out_metadata['model_viewer_data'] = self.model_viewer_data
->>>>>>> 62b339a9
 
     def record_iteration(self, params, unknowns, resids, metadata):
         """
