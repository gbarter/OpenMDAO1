--- conflicted
+++ resolved
@@ -14,27 +14,17 @@
 
     def __init__(self):
         self.options = OptionsDictionary()
-<<<<<<< HEAD
         self.options.add_option('record_metadata', False)
         self.options.add_option('record_unknowns', True)
         self.options.add_option('record_params', False)
         self.options.add_option('record_resids', False)
-        self.options.add_option('includes', ['*'])
-        self.options.add_option('excludes', [])
-
-        self.out = None
-        
-=======
         self.options.add_option('includes', ['*'],
                                 desc='Patterns for variables to include in recording')
         self.options.add_option('excludes', [],
                                 desc='Patterns for variables to exclude from recording '
                                 '(processed after includes)')
-
         self.out = None
 
-
->>>>>>> a6b16b71
         # This is for drivers to determine if a recorder supports
         # real parallel recording (recording on each process), because
         # if it doesn't, the driver figures out what variables must
